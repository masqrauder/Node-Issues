# Communication Between `MASQNode` and User Interfaces

## Background

### Project Architecture

The `MASQNode` (or `MASQNode.exe` for Windows) binary is used for two different purposes. One is called the Daemon;
the other is called the Node.

The Node contains all the communications capabilities MASQ is known for. Its job is to start with root privilege,
open low ports, drop privilege to user level, and settle into sending and receiving CORES packages.

The Daemon is different. Its job is to start when the machine boots, with root privilege, and keep running with
root privilege until the machine shuts down. It is not allowed to communicate over the Internet, or with the Node.
This reduces the chance that an attacker's hack of the Node could gain root privilege on a user's machine.

Since the Daemon is always running, it listens on a `localhost`-only port (5333 by default) for connections
from user interfaces. UIs connect first to the Daemon on its well-known port. There are certain conversations that
the Daemon can carry on with the UI (one of which tells the Daemon to start up the Node), but when it's time, the
Daemon will tell the UI where the Node is so that the UI can connect directly to the Node.

If the Node crashes, the UI should reconnect to the Daemon. From there, if desired, it can direct the Daemon to
restart the Node.

Any number of UIs can connect to the Daemon and the Node. Information that is relevant only to one UI is sent only
to that UI; information that is relevant to all is broadcast. Currently there is no way for a UI to subscribe
only to those broadcasts in which it is interested; it will receive all broadcasts and has the responsibility to
ignore those it doesn't care about. If necessary, the subscription functionality can be added to the Node in the
future.

### Communications Architecture

#### Level 1

If the Daemon is started without specific settings, like this

```
$ ./MASQNode --initialization
```

it will try to come up listening for UI connections on port 5333. But if it's started like this

```
$ ./MASQNode --initialization --ui-port 12345
```

it will try to come up listening for UI connections on port 12345. If it finds the target port already occupied, it
will fail to start.

The Node is started by the Daemon. When the Daemon starts the Node, it will choose an unused port and direct the
Node to listen for UIs on that port. When the Daemon redirects a UI to the Node, it will supply in the redirect
message the port on which the Node is running.

The Daemon and the Node listen for UIs only on the `localhost` pseudo-NIC. This means that all the UIs for a particular
Daemon or Node must run on the same computer as the Daemon or Node: they cannot call in over the network from another
machine. This restriction is in place for security reasons.

#### Level 2

The link between the UIs and the Daemon or Node is insecure WebSockets, using the protocol name of `MASQNode-UIv2`.
Any other protocol name will be rejected, and no connection will be made.

#### Level 3

Once the WebSockets connection is established, all the messages passed back and forth between the UIs and the Daemon
or Node are formatted in JSON. A message packet is always a JSON object, never a scalar or an array.

#### Level 4

The low-level JSON format of `MASQNode-UIv2` messages is reasonably simple. It looks like this:

```
{
    "opcode": <string>,
    "contextId": <positive integer>,
    "payload": <optional object>,
    "error": <optional object>
}
```

The `opcode` is a short string that identifies the message type. Sometimes the same opcode will be used for two
different message types if they can easily be distinguished by some other context--for example if one type is
only ever sent from the UI to the Node, and the other type is only ever sent from the Node to the UI.

The `contextId` is a positive integer best thought of as a conversation number. Just as there can be many UIs 
connected to the same Node, each UI can be carrying on many simultaneous conversations with the Node. When a 
request is sent as part of a unique conversation, the Daemon and the Node guarantee that the next message 
received in that conversation will be the response to that request. It is the responsibility of each UI to 
manage `contextId`s. When the UI wants to start a new conversation, it merely mentions a new `contextId` in 
the first message of that conversation; when it's done with a conversation, it just stops mentioning that 
conversation's `contextId`.

It may be tempting to use a single `contextId` for all the messages a UI sends in its lifetime, and this is
perfectly legal as far as the Node and Daemon are concerned; but if the UI does this, it will have to determine
for itself which conversation each incoming message is part of. For example, if there are three conversations
going on at once, this might happen:

1. → Request for conversation 1
1. → Request for conversation 2
1. ← Response for conversation 1
1. → Request for conversation 3
1. ← Broadcast from Node
1. ← Response for conversation 3
1. ← Response for conversation 2

If each conversation has its own ID, it'll be a lot easier to tell what's going on when a message arrives
than it will be if every message is part of conversation 555.

Some messages are always isolated, and never part of any conversation, like the Broadcast in step 5 above. 
These messages will be identifiable by their `opcode`, and their `contextId` should be ignored. (In the 
real world, it's always zero, but depending on that might be dangerous.)

Neither the Daemon nor the Node will ever start a conversation, although they will send isolated, non-conversational
messages.

The `payload` is the body of the message, with its structure being signaled by the contents of the `opcode` field.
See the Message Reference section below for specifics about the `payload` field for each type of message.
It will be present if and only if the `error` field is not present.

The object in the `error` field, if present, tells about the error that was encountered in the process of trying to
satisfy a request. It will be present if and only if the `payload` field is not present. It will have this structure:

```
{
    code: <nonnegative integer>,
    message: <string>
}
```

The `code` field is a 64-bit integer. Its numeric value is not particularly important, but it denotes a kind of
error. The UI can tell whether a particular operation is producing the same kind of error repeatedly, or different
kinds of errors, by comparing one `code` to the next.

The `message` field is a string with a hopefully-friendly description of the error.

There is no provision in the `MASQNode-UIv2` protocol for UIs to communicate with one another. A UI may be able
to deduce, from broadcasts, the existence of other UIs, but it can never be assured that there _aren't_ any other UIs
connected to the Node or Daemon.

#### Level 5

The structure of the `payload` of a `MASQNode-UIv2` message depends on the `opcode` of that message. See the
Message Reference section below.

## General Operational Concepts

### Daemon

#### Setup

The Node requires quite a bit of configuration information before it can start up properly. There are several
possible sources of this configuration information. The primary source, though, is the command line that's used
to start the Node. There are many parameters that can be specified on that command line, and the Daemon needs to
know them all in order to start the Node.

Accumulating this information is the purpose of the Daemon's Setup functionality, which is a large proportion of
what it does.

The Daemon has a space inside it to hold Setup information for the Node. A UI can query the Daemon to get a dump
of the information in the Setup space. When the Node is not running, the information in the Setup space can be
changed by the UI. When the Node is running, the information in the Setup space is frozen and immutable. This is
so that when the Node is running, you can use the UI to query the Daemon to discover the configuration with which
the Node was started.

If a Node is shut down, a new Node can easily be started with exactly the same configuration as its predecessor
as long as the information in the Setup space is not disturbed.

#### Start

When the Start operation is triggered, the Daemon will try to start the Node with the information in the Setup
space. The response message will tell whether the attempt succeeded or failed. 

#### Redirect

As long as the UI sends the Daemon messages that the Daemon understands, the Daemon will respond appropriately to
them. But if the UI sends the Daemon a message the Daemon doesn't understand, the Redirect operation may come
into play.

If the Node is not running, there's nowhere to Redirect, so the Daemon will just send back an error response.

However, if the Node _is_ running, the Daemon will send back a Redirect response, which will contain both
information about where the Node is running and also the unexpected message sent to the Daemon. When the UI
gets a Redirect, it should drop the WebSockets connection to the Daemon, make a WebSockets connection to the
Node on the port supplied in the Redirect message (on `localhost`, using the `MASQNode-UIv2` protocol), and
resend the original message--which, in case the UI doesn't remember it anymore, is helpfully included in the
Redirect payload.  If it's a valid Node message, the Node should respond appropriately to it.

### Node

#### Database password

The Node stores its configuration information in a database. A UI should certainly never attempt to write to
this database, but it also shouldn't attempt to read from it, for two reasons: first, some of the information
in the database is encrypted because it's sensitive; and second, the Node does some caching work for performance
reasons, so what a UI finds in the database might be several minutes or more old. The UI should ask the Node
directly for the information it needs.

The information in the database that's encrypted needs a password to decrypt it. When the Node is first installed,
there is no secret information in the database; therefore, the database has no password. A password can be set 
on the database without storing any secrets in it, if desired, but in order to store secrets, a password _must_
be set on the database.

The password is never stored anywhere but in memory by the Node; it should not be persisted anywhere by a UI
either. In order to carry out certain instructions, the Node will need the password from the UI, which means the
UI will need to get it from the user.

Using `MASQNode-UIv2` messages, the UI can check to see if a password is correct; it can change the database
password (if it knows the old one); and it can be notified when some other UI changes the password (so that it
knows the one it's aware of is no longer valid).

#### Configuration

The configuration information with which the Node runs (which is different from the setup information with
which the Daemon starts a Node) is available via `MASQNode-UIv2` as well. A UI can request the configuration
information, and if the information changes for some reason, all UIs will be notified so that--if desired--they
can request the latest version.

#### Shutdown

The Shutdown operation causes the Node to cease operations and terminate. The UI will receive a response, and then
the WebSockets connection will be dropped by the Node.

Whenever the WebSockets connection is dropped, whether the Shutdown operation is in progress or not, the UI should
reconnect to the Daemon.

If for some reason the WebSockets connection is _not_ dropped by the Node within a few milliseconds of the response
to the Shutdown message, that indicates that the Node has somehow become hung on the way down. In this case, the
WebSockets connection to the Node will probably be of no further use. The UI may choose to inform the user that
bad things are happening which will probably require user intervention.

## Message Reference

The following messages are listed in alphabetical order by opcode. If several messages have the same opcode,
they'll be ordered under that opcode with the request first and the response later. The `opcode` and `contextId`
fields are not included in the message layouts, but they must be provided by the UI and will be specified
by the Daemon or Node.

The various errors that can result from each request are not specifically mentioned unless they indicate a
condition the UI can correct.

#### `changePassword`
##### Direction: Request
##### Correspondent: Node
##### Layout:
```
"payload": {
    "oldPasswordOpt": <optional string>,
    "newPassword": <string>,
}
```
##### Description:
This message is used to change the database password, provided the UI knows the existing password or is
correctly aware of the fact that there is no existing password.

If the database currently has no password, omit the `oldPasswordOpt` field. If there's already a database
password, there is no way to remove it, even if the database does not yet contain secrets.

#### `changePassword`
##### Direction: Response
##### Correspondent: Node
##### Layout:
```
"payload": {
}
```
##### Description:
If the password was successfully changed, this is a simple acknowledgment that the change is complete.

#### `checkPassword`
##### Direction: Request
##### Correspondent: Node
##### Layout:
```
"payload": {
    "dbPasswordOpt": <string>
}
```
##### Description:
This message is used to check whether a password the UI knows is actually the real database
password.

Note that under some circumstances, during the first few minutes after installation, a new MASQNode
may not have any database password at all.

There's no way to make the Node tell you what the database password is, but if you have an idea
what it might be, you can check your idea by sending this message with your idea in the
`dbPasswordOpt` field. If you're checking to see whether there's no password, omit this
field.

#### `checkPassword`
##### Direction: Response
##### Correspondent: Node
##### Layout:
```
"payload": {
    "matches": <boolean>
}
```
##### Description:
If you send a `checkPassword` request to the Node, it will respond with this message. If the
password you proposed (or the absence-of-password you proposed) matched the database password,
the `matches` field will be `true`; otherwise it will be `false`.

If there was an error checking the password, you'll get a standard error response with a 64-bit
code, where the high-order eight bits are 0x01.

#### `configuration`
##### Direction: Request
##### Correspondent: Node
##### Layout:
```
"payload": {
    "dbPasswordOpt": <optional string>
}
```
##### Description:
NOTE: This message is planned, but not yet implemented.

This message requests a dump of the Node's current configuration information. If you know the database password,
provide it, and the response will contain the secrets in the database. If you don't supply a password, or you
do but it's wrong, you'll still get a response, but it will have only public information: the secrets will be
missing.

Another reason the secrets might be missing is that there are not yet any secrets in the database.

#### `configuration`
##### Direction: Response
##### Correspondent: Node
##### Layout:
```
"payload": {
    "currentSchemaVersion": <string>,
    "clandestinePort": <string>,
    "gasPrice": <number>,
    "mnemonicSeedOpt": <optional string>,
    "consumingWalletDerivationPathOpt": <optional string>,
    "earningWalletAddressOpt": <optional string>,
    "pastNeighbors": [
        <string>,
        <string>, ...
    ],
    "startBlock": <number>
}
```
##### Description:
NOTE: This message is planned, but not yet implemented.

This conveys the Node's current configuration information. Some of it is optional: if it's missing, it might be
because it hasn't been configured yet, or it might be because it's secret and you didn't provide the correct
database password. If you want to know whether the password you have is the correct one, try the
`checkPassword` message.

* `currentSchemaVersion`: This will be a three-part version number for the database schema. This will always
be the same for a given version of Node. If you upgrade your Node, and the new Node wants to see a later
schema version in the database, it will migrate your existing data to the new schema and update its schema
version. If this attempt fails for some reason, this value can be used to diagnose the issue.

* `clandestinePort`: The port on which the Node is currently listening for connections from other Nodes.

* `gasPrice`: The Node will not pay more than this number of Gwei for gas to complete a transaction.

* `mnemonicSeedOpt`: This is a secret string of hexadecimal digits that corresponds exactly with the mnemonic
phrase, plus any "25th word" mnemonic passphrase. You won't see this if the password isn't correct. You also
won't see it if the password is correct but the seed hasn't been set yet.

* `consumingWalletDerivationPathOpt`: This is the derivation path (from the mnemonic seed) of the consuming wallet.
More than likely, it's m/44'/60'/0'/0/0.
  
* `earningWalletAddressOpt`: The wallet address for the earning wallet. This is not secret, so
if you don't get this field, it's because it hasn't been set yet.

* `pastNeighbors`: This is an array containing the Node descriptors of the neighbors the Node is planning to
try to connect to when it starts up next time.

* `startBlock`: When the Node scans for incoming payments, it can't scan the whole blockchain: that would take
much too long. So instead, it scans starting from wherever it left off last time. This block number is where
it left off last time.

#### `configurationChanged`
##### Direction: Broadcast
##### Correspondent: Node
##### Layout:
```
"payload": {}
```
##### Description:
NOTE: This message is planned, but not yet implemented.

If you receive this broadcast message, then something about the Node's configuration has changed. If you're
interested, you can send a `configuration` request and get the new info; or you can just ignore this message
if you don't care. If you're caching the configuration information, this would be a good time to invalidate
your cache.

#### `crash`
##### Direction: Request
##### Correspondent: Node
##### Layout:
```
"payload": {
    "actor": <string>
    "panicMessage": <string>
}
```
##### Description:
This is a message used only for testing. It will be unrecognized unless the Node that receives it has been
started with the `--crash-point message` parameter. It's used to test the behavior of the Node during a crash
and the reactions of the software around it to that crash.

It makes the Node panic and crash at a specified time that can be chosen by the tester. The normal rule for the
Node is that it's not allowed to crash because of anything it receives over the network from the outside; this
message is an exception to that rule, which is why it must be enabled by a special parameter.

The `actor` field in the payload is the name of the actor (Node subsystem) that will be forced to crash by the
message. As of this writing, the only valid value is "BlockchainBridge".

The `panicMessage` field in the payload is the message that will be passed to the `panic!()` macro by the Node
immediately upon receiving the message.

#### `crash`
##### Direction: Broadcast
##### Correspondent: Daemon
##### Layout:
```
"payload": {
    "processId": <integer>,
    "crashReason": {
        <key>: <string>
    }
}
```
##### Description:
When the Node has been running, and the Daemon senses that it is no longer running, the Daemon will broadcast a
`crash` message to all UIs connected to the Daemon. This doesn't necessarily mean the Node has experienced
catastrophic failure: it may have been instructed by a UI to shut down.

The `processId` field contains the platform-dependent process ID of the late Node.

The `crashReason` field is rather clumsy, and there's a card (GH-323) in the backlog to improve it. At the moment,
it's an object with one field, which may be named "ChildWaitFailure", "NoInformation", or "Unrecognized". If the
field is named "ChildWaitFailure" or "Unrecognized", the value is a string with additional information. If the key
is "NoInformation", the value is `null`.

#### `descriptor`
##### Direction: Request
##### Correspondent: Node
##### Layout:
```
"payload": {}
```
##### Description:
Requests the Node descriptor from a Node.

#### `descriptor`
##### Direction: Response
##### Correspondent: Node
##### Layout:
```
"payload": {
    "nodeDescriptor": <string>
}
```
##### Description:
Contains a Node's Node descriptor.

#### `financials`
##### Direction: Request
##### Correspondent: Node
##### Layout:
```
"payload": {
    "payableMinimumAmount" = <nonnegative integer>,
    "payableMaximumAge" = <nonnegative integer>,
    "receivableMinimumAmount" = <nonnegative integer>,
    "receivableMaximumAge" = <nonnegative integer>
}
```
##### Description:
Requests a financial report from the Node.

In most cases, there will be many records in the database, most of them irrelevant because of amount or age.
Therefore, when the UI requests a financial report, it should specify minimum amounts and maximum ages. Records
with amounts smaller than the minimums, or older than the maximums, won't be included in the results, although
their values will be included in the totals.

This request will result in a cluster of queries to the database, which are quick but not instantaneous,
especially on old databases that contain lots of records. A UI that makes this request too many times per
second will perceptibly degrade the performance of the Node.

Amounts are specified in gwei (billions of wei); ages are specified in seconds. Values less than zero or
greater than 64 bits long will cause undefined behavior.

#### `financials`
##### Direction: Response
##### Correspondent: Node
##### Layout:
```
"payload": {
    "payables": [
        {
            "wallet": <string>,
            "age": <nonnegative integer>,
            "amount": <nonnegative integer>,
            "pendingTransaction": <optional string>
        },
        < ... >
    ],
    "totalPayable": <nonnegative integer>,
    "receivables": [
        {
            "wallet": <string>,
            "age": <nonnegative integer>,
            "amount": <nonnegative integer>
        },
        < ... >
    ],
    "totalReceivable": <nonnegative integer>
}
```
##### Description:
Contains a financial report from the Node.

In most cases, there will be accounts in the database that are too old, or whose balances are too low, to
show up in this report. The `totalPayable` and `totalReceivable` fields will be accurate, but they will
probably be larger than the sums of the `payables` and `receivables` `amount` fields. The UI may choose to
ignore this discrepancy, or it may generate an "Other" account in each case to make up the difference.

The `wallet` fields will consist of 40 hexadecimal digits, prefixed by "0x".

The `age` fields contain the age in seconds, at the time the request was received, of the most recent transaction
on the associated account. The value will not be less than zero or longer than 64 bits.

The `amount` fields contain the total amount in gwei owed to or due from the associated account at the time the
request was received. The value will not be less than zero or longer than 64 bits.

The `pendingTransaction` fields, if present, indicate that an obligation has been paid, but the payment is not
yet confirmed on the blockchain. If they appear, they will be standard 64-digit hexadecimal transaction numbers,
prefixed by "0x". If no `pendingTransaction` is given, then there were no pending payments on that account
at the time the request was received.

The `payables` and `receivables` arrays are not in any particular order.

For security reasons, the Node does not keep track of individual blockchain transactions, with the exception
of payments that have not yet been confirmed. Only cumulative account balances are retained.

#### `generateWallets`
##### Direction: Request
##### Correspondent: Node
##### Layout:
```
"payload": {
    "dbPassword": <string>,
    "mnemonicPhraseSize": <number>,
    "mnemonicPhraseLanguage": <string>,
    "mnemonicPassphraseOpt": <optional string>,
    "consumingDerivationPath": <string>,
    "earningDerivationPath": <string>
}
```
##### Description:
This message directs the Node to generate a pair of wallets and report their mnemonic phrase and their addresses
back to the UI. If the database already contains a wallet pair, the wallet generation will fail.

`dbPassword` is the current database password. If this is incorrect, the wallet generation will fail.

`mnemonicPhraseSize` is the number of words that should be generated in the mnemonic phrase. The acceptable values
are 12, 15, 18, 21, and 24. It's recommended that UIs default to 24-word phrases and require the user to specifically
demand a lower value, if desired.

`mnemonicPhraseLanguage` is the language in which the mnemonic phrase should be generated. Acceptable values are
"English", "Chinese", "Traditional Chinese", "French", "Italian", "Japanese", "Korean", and "Spanish".

`mnemonicPassphraseOpt`, if specified, is the "25th word" in the mnemonic passphrase: that is, an additional word
(it can be any word; it's not constrained to the official mnemonic-phrase list) that will be used along with the
24 standard words to generate the seed number from which the wallet keys are derived. If this value is supplied,
then the user will have to specify it as well as the 24 standard words in order to recover the wallet pair. Note
that neither the 24 standard words nor this value is persisted anywhere: it's up to the user to keep track of them.

`consumingDerivationPath` is the derivation path from the generated seed number to be used to generate the consuming
<<<<<<< HEAD
wallet. By convention, it is "m/60'/44'/0'/0/0", but in this message it is required and no defaulting is performed
by the Node.

`earningDerivationPath` is the derivation path from the generated seed number to be used to generate the earning
wallet. By convention, it is "m/60'/44'/0'/0/1", but in this message it is required and no defaulting is performed
=======
wallet. By convention, it is "m/44'/60'/0'/0/0", but in this message it is required and no defaulting is performed
by the Node.

`earningDerivationPath` is the derivation path from the generated seed number to be used to generate the earning
wallet. By convention, it is "m/44'/60'/0'/0/1", but in this message it is required and no defaulting is performed
>>>>>>> 2f0895c0
by the Node.

If the user wants to consume from and earn into the same wallet, he should provide the same derivation path for both.

#### `generateWallets`
##### Direction: Response
##### Correspondent: Node
##### Layout:
```
"payload": {
    "mnemonicPhrase": [
        <string>,
        <string>,
        [...]
    ],
    "consumingWalletAddress": <string>,
    "earningWalletAddress": <string>
}
```
##### Description:
This message describes the pair of wallets that has been generated and configured on the Node.

`mnemonicPhrase` is the list of 24 (or 12 or 15 or 18 or 21) words that, when combined with the mnemonic passphrase,
if specified, will produce the seed from which the consuming and earning wallets are derived. They are rendered in
the requested language, including non-ASCII Unicode characters encoded in UTF-8 where appropriate.

`consumingWalletAddress` is the address of the generated consuming wallet.

`earningWalletAddress` is the address of the generated earning wallet.

#### `newPassword`
##### Direction: Broadcast
##### Correspondent: Node
##### Layout:
```
"payload": {}
```
##### Description:
No data comes with this message; it's merely used to inform a UI that the database password has changed.
If the UI is remembering the database password, it should forget it when this message is received.

#### `redirect`
##### Direction: Unsolicited Response
##### Correspondent: Daemon
##### Layout:
```
"payload": {
    "port": <positive integer>,
    "opcode": <string>,
    "contextId": <optional positive integer>,
    "payload": <string>,
}
```
##### Description:
This message will be sent by the Daemon to a UI in response to a message with an opcode the Daemon doesn't
recognize, when the Node is running. The Daemon's assumption is that such a message must be meant for the Node.

The `port` field contains the port number on which the Node is listening for UI connections.

The `opcode` field contains the opcode of the unrecognized message.

The `contextId` field, if present, contains the `contextId` of the unrecognized message. If not present, then
the unrecognized message was not part of a conversation.

The `payload` field is a string of JSON, containing the payload of the unrecognized message.

The UI should disconnect from the Daemon, connect to the Node on `localhost` at the indicated port,
reconstruct the original message from the `opcode`, `contextId`, and `payload` fields, and send it to the
Node.

#### `setup`
##### Direction: Request
##### Correspondent: Daemon
##### Layout:
```
"payload": {
    "values": [
        {
            "name": <string, see below>,
            "value": <optional string>
        },
        < ... >
    ]
}
```
##### Description:
Requests modifications to the Daemon's Setup space and a dump of the results.

The `values` array may be empty. If it is, no modifications will be made, but a report of the existing contents
of the Setup space will be returned.

The `name` field is one of a set of known parameter names whose value should be changed. See below for a list.

The `value` field, if present, holds the new value for the parameter. If not present, the parameter value will
be cleared.

###### Permitted `name`s
* `blockchain-service-url` - URL of the blockchain service to use: currently only Infura is supported.
* `chain` - `mainnet` or `ropsten`. The blockchain the Node should connect to. 
* `clandestine-port` - The port at which other Nodes will contact this one.
* `config-file` - Path to or name of the TOML file from which to take additional configuration.
* `consuming-private-key` - 64-digit hexadecimal number containing the consuming wallet's private key.
* `data-directory` - Path to data directory.
* `db-password` - Password to unlock the sensitive values in the database.
* `dns-servers` - Comma-separated list of DNS servers to use.
* `earning-wallet` - Wallet into which earnings should be deposited.
* `gas-price` - Transaction fee to offer on the blockchain.
* `ip` - The public IP address of the Node.
* `log-level` - The lowest level of logs that should be recorded. `off`, `error`, `warn`, `info`, `debug`, `trace`
* `neighborhood-mode` - `zero-hop`, `originate-only`, `consume-only`, `standard`
* `neighbors` - Comma-separated list of Node descriptors for neighbors to contact on startup
* `real-user` - Non-Windows platforms only, only where required: <uid>:<gid>:<home directory>

#### `setup`
##### Direction: Response or Broadcast
##### Correspondent: Daemon
##### Layout:
```
"payload": {
    "running": <boolean>,
    "values": [
        {
            "name": <string>,
            "value": <string>,
            "status": <string, see below>,
        },
        < ... >
    ],
    "errors": [
        [<string, see below>, <string, see below>],
        < ... >
    ]
}
```
##### Description:
Conveys the contents of the Daemon's Setup space. A UI will receive this message as a response (with a
meaningful `contextId`) if it sends a `setup` request; but it will also receive this message as an unsolicited
broadcast if another UI sends a `setup` request that results in actual changes to the Daemon's Setup space.

The `running` field will be true if the Node is currently running, or false otherwise. If true, the proposed
changes, if any, in the request that stimulated this response or broadcast were ignored, because the Setup
space is immutable while the Node is running.

The `values` array contains a list of the values in the Setup space. For each object in the list:

The `name` field is the name of the parameter, one of the names listed for the request above.

The `value` field is the value of that parameter. If the parameter has no value, the `value` field will be
a blank string.

The `status` field has one of the following values:
* `Default` - The parameter has a default value, and has not been changed from it.
* `Configured` - The parameter has taken its value from a configuration file or an environment variable.
* `Set` - The parameter was set by a UI using a `setup` message.
* `Blank` - The parameter has no value, and no value is required.
* `Required` - The parameter has no value, but some value is required to start the Node.

Sometimes, the values in the Setup space may be incomplete, inconsistent, or obviously incorrect. When this
happens, the `errors` array will be populated with error messages about the problem parameters. It's an array
of two-element arrays; each two-element array will have the name of the offending parameter first, and an
appropriate error message second. If there are no detectable errors, the `errors` array will be empty.

The presence of errors or `Required` parameters will not prevent the Daemon from attempting to start the Node,
but it will prevent the Node from starting or running properly. The UI may choose not to offer the user the
option to start the Node until the Daemon is happy, but that's optional.

#### `shutdown`
##### Direction: Request or Response
##### Correspondent: Node
##### Layout:
```
"payload": {}
```
##### Description:
The `shutdown` message has an empty payload. As a Request, it instructs the Node to shut down. As a Response, it
notifies the UI that the Node is almost shut down. (Obviously, the Node can't send a Response if it's _completely_
shut down.)

#### `start`
##### Direction: Request
##### Correspondent: Daemon
##### Layout:
```
"payload": {}
```
##### Description:
The `start` message has an empty payload. It causes the Daemon to try to start the Node with whatever configuration
information is presently in its Setup space.

#### `start`
##### Direction: Response
##### Correspondent: Daemon
##### Layout:
```
"payload": {
    "newProcessId": <integer>,
    "nodeDescriptor": <string>,
    "redirectUiPort": <integer greater than 1024>,
}
```
##### Description:
If a `start` attempt is successful, this response will arrive.

The `newProcessId` field is the system-dependent process ID of the newly-running Node.

The `redirectUiPort` field is the WebSockets port on which the UI can now connect to the Node. The UI that actually
starts the Node can take advantage of this to preemptively connect to the Node without processing a Redirect; but
a UI that starts after the Node is already running must go through the Redirect operation to find it. It requires
less code to simply have your UI always use Redirects.

Because the Daemon is not allowed to communicate with the Node for security reasons, the Daemon cannot know
the Node's Node descriptor; therefore it cannot be included in the response to the `start` request. To
discover a newly-started Node's Node descriptor, send the `descriptor` message directly to the Node itself.

#### `unmarshalError`
##### Direction: Response
##### Correspondent: Daemon or Node
##### Layout:
```
"payload": {
    "message": <string>,
    "badData": <string>,
}
```
##### Description:
If the Daemon or the Node can't unmarshal a message from a UI, it will send this message in response.

The `message` field describes what's wrong with the unmarshallable message.

The `badData` field contains the unmarshallable message itself.<|MERGE_RESOLUTION|>--- conflicted
+++ resolved
@@ -576,19 +576,11 @@
 that neither the 24 standard words nor this value is persisted anywhere: it's up to the user to keep track of them.
 
 `consumingDerivationPath` is the derivation path from the generated seed number to be used to generate the consuming
-<<<<<<< HEAD
-wallet. By convention, it is "m/60'/44'/0'/0/0", but in this message it is required and no defaulting is performed
-by the Node.
-
-`earningDerivationPath` is the derivation path from the generated seed number to be used to generate the earning
-wallet. By convention, it is "m/60'/44'/0'/0/1", but in this message it is required and no defaulting is performed
-=======
 wallet. By convention, it is "m/44'/60'/0'/0/0", but in this message it is required and no defaulting is performed
 by the Node.
 
 `earningDerivationPath` is the derivation path from the generated seed number to be used to generate the earning
 wallet. By convention, it is "m/44'/60'/0'/0/1", but in this message it is required and no defaulting is performed
->>>>>>> 2f0895c0
 by the Node.
 
 If the user wants to consume from and earn into the same wallet, he should provide the same derivation path for both.
