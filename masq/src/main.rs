--- conflicted
+++ resolved
@@ -1,13 +1,15 @@
 // Copyright (c) 2019-2020, MASQ (https://masq.ai) and/or its affiliates. All rights reserved.
 
-use masq_cli_lib::command_factory::CommandFactoryError::UnrecognizedSubcommand;
+use masq_cli_lib::command_factory::CommandFactoryError::{CommandSyntax, UnrecognizedSubcommand};
 use masq_cli_lib::command_factory::{CommandFactory, CommandFactoryReal};
 use masq_cli_lib::command_processor::{
     CommandProcessor, CommandProcessorFactory, CommandProcessorFactoryReal,
 };
+use masq_cli_lib::communications::broadcast_handler::StreamFactoryReal;
 use masq_lib::command;
 use masq_lib::command::{Command, StdStreams};
 use std::io;
+use std::io::{BufRead, BufReader};
 
 fn main() {
     let mut streams: StdStreams<'_> = StdStreams {
@@ -29,20 +31,28 @@
 
 impl command::Command for Main {
     fn go(&mut self, streams: &mut StdStreams<'_>, args: &[String]) -> u8 {
-        let mut processor = self.processor_factory.make(args);
-        let command_parts = match Self::extract_subcommand(args) {
-            Ok(v) => v,
-            Err(msg) => {
-                writeln!(streams.stderr, "{}", msg).expect("writeln! failed");
+        let broadcast_stream_factory = StreamFactoryReal::new();
+        let mut processor = match self
+            .processor_factory
+            .make(Box::new(broadcast_stream_factory), args)
+        {
+            Ok(processor) => processor,
+            Err(e) => {
+                writeln!(streams.stderr, "Can't connect to Daemon or Node ({:?}). Probably this means the Daemon isn't running.", e).expect ("writeln! failed");
                 return 1;
             }
         };
-        if let Err(msg) = self.handle_command(&mut *processor, command_parts) {
-            writeln!(streams.stderr, "{}", msg).expect("writeln! failed");
-            return 1;
-        }
+        let result = match Self::extract_subcommand(args) {
+            Some(command_parts) => {
+                match self.handle_command(&mut *processor, command_parts, streams.stderr) {
+                    Ok(_) => 0,
+                    Err(_) => 1,
+                }
+            }
+            None => self.go_interactive(&mut *processor, streams),
+        };
         processor.close();
-        0
+        result
     }
 }
 
@@ -54,21 +64,15 @@
         }
     }
 
-    fn extract_subcommand(args: &[String]) -> Result<Vec<String>, String> {
+    fn extract_subcommand(args: &[String]) -> Option<Vec<String>> {
         let args_vec: Vec<String> = args.to_vec();
         for idx in 1..args_vec.len() {
             let one = &args_vec[idx - 1];
             let two = &args_vec[idx];
             if !one.starts_with("--") && !two.starts_with("--") {
-                return Ok(args_vec.into_iter().skip(idx).collect());
-            }
-        }
-<<<<<<< HEAD
-        Err(format!(
-            "No masq subcommand found in '{}'",
-            args_vec.join(" ")
-        ))
-=======
+                return Some(args_vec.into_iter().skip(idx).collect());
+            }
+        }
         None
     }
 
@@ -135,50 +139,56 @@
             }
         }
         0
->>>>>>> e478c775
     }
 
     fn handle_command(
         &self,
         processor: &mut dyn CommandProcessor,
         command_parts: Vec<String>,
-    ) -> Result<(), String> {
+        stderr: &mut dyn io::Write,
+    ) -> Result<(), ()> {
         let command = match self.command_factory.make(command_parts) {
             Ok(c) => c,
-            Err(UnrecognizedSubcommand(msg)) => return Err(msg),
+            Err(UnrecognizedSubcommand(msg)) => {
+                writeln!(stderr, "Unrecognized command: '{}'", msg).expect("writeln! failed");
+                return Err(());
+            }
+            Err(CommandSyntax(msg)) => {
+                writeln!(stderr, "{}", msg).expect("writeln! failed");
+                return Err(());
+            }
         };
         if let Err(e) = processor.process(command) {
-<<<<<<< HEAD
-            return Err(format!("{:?}", e));
-=======
             writeln!(stderr, "{}", e).expect("writeln! failed");
             Err(())
         } else {
             Ok(())
->>>>>>> e478c775
-        }
-        Ok(())
+        }
     }
 }
 
 #[cfg(test)]
 mod tests {
     use super::*;
+    use masq_cli_lib::command_context::CommandContext;
     use masq_cli_lib::command_context::ContextError::Other;
-    use masq_cli_lib::commands::CommandError::Transmission;
+    use masq_cli_lib::command_factory::CommandFactoryError;
+    use masq_cli_lib::commands::commands_common;
+    use masq_cli_lib::commands::commands_common::CommandError;
+    use masq_cli_lib::commands::commands_common::CommandError::Transmission;
     use masq_cli_lib::test_utils::mocks::{
         CommandContextMock, CommandFactoryMock, CommandProcessorFactoryMock, CommandProcessorMock,
         MockCommand,
     };
     use masq_lib::messages::ToMessageBody;
     use masq_lib::messages::UiShutdownRequest;
-    use masq_lib::test_utils::fake_stream_holder::FakeStreamHolder;
-    use masq_lib::ui_gateway::NodeFromUiMessage;
+    use masq_lib::test_utils::fake_stream_holder::{ByteArrayReader, FakeStreamHolder};
+    use std::io::ErrorKind;
     use std::sync::{Arc, Mutex};
 
     #[test]
-    fn go_works_when_everything_is_copacetic() {
-        let command = MockCommand::new(UiShutdownRequest {});
+    fn noninteractive_mode_works_when_everything_is_copacetic() {
+        let command = MockCommand::new(UiShutdownRequest {}.tmb(1));
         let c_make_params_arc = Arc::new(Mutex::new(vec![]));
         let command_factory = CommandFactoryMock::new()
             .make_params(&c_make_params_arc)
@@ -190,7 +200,7 @@
         let p_make_params_arc = Arc::new(Mutex::new(vec![]));
         let processor_factory = CommandProcessorFactoryMock::new()
             .make_params(&p_make_params_arc)
-            .make_result(Box::new(processor));
+            .make_result(Ok(Box::new(processor)));
         let mut subject = Main {
             command_factory: Box::new(command_factory),
             processor_factory: Box::new(processor_factory),
@@ -256,17 +266,7 @@
             Err(Transmission("Other(\"not really an error\")".to_string()))
         );
         let transact_params = transact_params_arc.lock().unwrap();
-<<<<<<< HEAD
-        assert_eq!(
-            *transact_params,
-            vec![NodeFromUiMessage {
-                client_id: 0,
-                body: UiShutdownRequest {}.tmb(0),
-            }]
-        );
-=======
         assert_eq!(*transact_params, vec![(UiShutdownRequest {}.tmb(1), 1000)]);
->>>>>>> e478c775
         assert_eq!(
             stdout_arc.lock().unwrap().get_string(),
             "MockCommand output".to_string()
@@ -277,16 +277,43 @@
         );
     }
 
-    #[test]
-    fn go_works_when_given_no_subcommand() {
-        let command_factory = CommandFactoryMock::new();
-        let processor = CommandProcessorMock::new();
-        let processor_factory = CommandProcessorFactoryMock::new().make_result(Box::new(processor));
-        let mut subject = Main {
-            command_factory: Box::new(command_factory),
-            processor_factory: Box::new(processor_factory),
-        };
-        let mut stream_holder = FakeStreamHolder::new();
+    #[derive(Debug)]
+    struct FakeCommand {
+        output: String,
+    }
+
+    impl commands_common::Command for FakeCommand {
+        fn execute(&self, _context: &mut dyn CommandContext) -> Result<(), CommandError> {
+            unimplemented!()
+        }
+    }
+
+    impl FakeCommand {
+        pub fn new(output: &str) -> Self {
+            Self {
+                output: output.to_string(),
+            }
+        }
+    }
+
+    #[test]
+    fn interactive_mode_works_when_everything_is_copacetic() {
+        let make_params_arc = Arc::new(Mutex::new(vec![]));
+        let command_factory = CommandFactoryMock::new()
+            .make_params(&make_params_arc)
+            .make_result(Ok(Box::new(FakeCommand::new("setup command"))))
+            .make_result(Ok(Box::new(FakeCommand::new("start command"))));
+        let processor = CommandProcessorMock::new()
+            .process_result(Ok(()))
+            .process_result(Ok(()));
+        let processor_factory =
+            CommandProcessorFactoryMock::new().make_result(Ok(Box::new(processor)));
+        let mut subject = Main {
+            command_factory: Box::new(command_factory),
+            processor_factory: Box::new(processor_factory),
+        };
+        let mut stream_holder = FakeStreamHolder::new();
+        stream_holder.stdin = ByteArrayReader::new(b"setup\nstart\nexit\n");
 
         let result = subject.go(
             &mut stream_holder.streams(),
@@ -297,18 +324,118 @@
             ],
         );
 
+        assert_eq!(result, 0);
+        let make_params = make_params_arc.lock().unwrap();
+        assert_eq!(
+            *make_params,
+            vec![vec!["setup".to_string()], vec!["start".to_string()]]
+        );
+    }
+
+    #[test]
+    fn interactive_mode_works_for_stdin_read_error() {
+        let command_factory = CommandFactoryMock::new();
+        let close_params_arc = Arc::new(Mutex::new(vec![]));
+        let processor = CommandProcessorMock::new().close_params(&close_params_arc);
+        let processor_factory =
+            CommandProcessorFactoryMock::new().make_result(Ok(Box::new(processor)));
+        let mut subject = Main {
+            command_factory: Box::new(command_factory),
+            processor_factory: Box::new(processor_factory),
+        };
+        let mut stream_holder = FakeStreamHolder::new();
+        stream_holder
+            .stdin
+            .reject_next_read(std::io::Error::from(ErrorKind::ConnectionRefused));
+
+        let result = subject.go(&mut stream_holder.streams(), &["command".to_string()]);
+
         assert_eq!(result, 1);
-        assert_eq!(stream_holder.stdout.get_string(), "".to_string());
         assert_eq!(
             stream_holder.stderr.get_string(),
-            "No masq subcommand found in 'command --param1 value1'\n".to_string()
-        );
-    }
-
-    #[test]
-<<<<<<< HEAD
-    fn go_works_when_command_cant_be_created() {
-=======
+            "ConnectionRefused\n".to_string()
+        );
+        let close_params = close_params_arc.lock().unwrap();
+        assert_eq!(close_params.len(), 1);
+    }
+
+    #[test]
+    fn interactive_mode_works_for_eof_on_stdin() {
+        let command_factory = CommandFactoryMock::new();
+        let close_params_arc = Arc::new(Mutex::new(vec![]));
+        let processor = CommandProcessorMock::new().close_params(&close_params_arc);
+        let processor_factory =
+            CommandProcessorFactoryMock::new().make_result(Ok(Box::new(processor)));
+        let mut subject = Main {
+            command_factory: Box::new(command_factory),
+            processor_factory: Box::new(processor_factory),
+        };
+        let mut stream_holder = FakeStreamHolder::new();
+        stream_holder.stdin = ByteArrayReader::new(b"");
+
+        let result = subject.go(&mut stream_holder.streams(), &["command".to_string()]);
+
+        assert_eq!(result, 0);
+        let close_params = close_params_arc.lock().unwrap();
+        assert_eq!(close_params.len(), 1);
+    }
+
+    #[test]
+    fn interactive_mode_works_for_blank_command() {
+        let make_params_arc = Arc::new(Mutex::new(vec![]));
+        let command_factory = CommandFactoryMock::new()
+            .make_params(&make_params_arc)
+            .make_result(Ok(Box::new(FakeCommand::new("setup command"))));
+        let processor = CommandProcessorMock::new().process_result(Ok(()));
+        let processor_factory =
+            CommandProcessorFactoryMock::new().make_result(Ok(Box::new(processor)));
+        let mut subject = Main {
+            command_factory: Box::new(command_factory),
+            processor_factory: Box::new(processor_factory),
+        };
+        let mut stream_holder = FakeStreamHolder::new();
+        stream_holder.stdin = ByteArrayReader::new(b"\nsetup\nexit\n");
+
+        let result = subject.go(&mut stream_holder.streams(), &["command".to_string()]);
+
+        assert_eq!(result, 0);
+        let make_params = make_params_arc.lock().unwrap();
+        assert_eq!(*make_params, vec![vec!["setup".to_string()]]);
+    }
+
+    #[test]
+    fn interactive_mode_works_for_unrecognized_command() {
+        let make_params_arc = Arc::new(Mutex::new(vec![]));
+        let command_factory = CommandFactoryMock::new()
+            .make_params(&make_params_arc)
+            .make_result(Err(CommandFactoryError::UnrecognizedSubcommand(
+                "Booga!".to_string(),
+            )));
+        let processor = CommandProcessorMock::new();
+        let processor_factory =
+            CommandProcessorFactoryMock::new().make_result(Ok(Box::new(processor)));
+        let mut subject = Main {
+            command_factory: Box::new(command_factory),
+            processor_factory: Box::new(processor_factory),
+        };
+        let mut stream_holder = FakeStreamHolder::new();
+        stream_holder.stdin = ByteArrayReader::new(b"error command\nexit\n");
+
+        let result = subject.go(&mut stream_holder.streams(), &["command".to_string()]);
+
+        assert_eq!(result, 0);
+        let make_params = make_params_arc.lock().unwrap();
+        assert_eq!(
+            *make_params,
+            vec![vec!["error".to_string(), "command".to_string()]]
+        );
+        assert_eq!(
+            stream_holder.stderr.get_string(),
+            "Unrecognized command: 'Booga!'\n".to_string()
+        );
+    }
+
+    #[test]
     fn interactive_mode_works_for_command_with_bad_syntax() {
         let make_params_arc = Arc::new(Mutex::new(vec![]));
         let command_factory = CommandFactoryMock::new()
@@ -419,13 +546,45 @@
 
     #[test]
     fn go_works_when_command_is_unrecognized() {
->>>>>>> e478c775
         let c_make_params_arc = Arc::new(Mutex::new(vec![]));
         let command_factory = CommandFactoryMock::new()
             .make_params(&c_make_params_arc)
             .make_result(Err(UnrecognizedSubcommand("booga".to_string())));
+        let close_params_arc = Arc::new(Mutex::new(vec![]));
+        let processor = CommandProcessorMock::new().close_params(&close_params_arc);
+        let processor_factory =
+            CommandProcessorFactoryMock::new().make_result(Ok(Box::new(processor)));
+        let mut subject = Main {
+            command_factory: Box::new(command_factory),
+            processor_factory: Box::new(processor_factory),
+        };
+        let mut stream_holder = FakeStreamHolder::new();
+
+        let result = subject.go(
+            &mut stream_holder.streams(),
+            &["command".to_string(), "subcommand".to_string()],
+        );
+
+        assert_eq!(result, 1);
+        let c_make_params = c_make_params_arc.lock().unwrap();
+        assert_eq!(*c_make_params, vec![vec!["subcommand".to_string()],]);
+        assert_eq!(
+            stream_holder.stderr.get_string(),
+            "Unrecognized command: 'booga'\n".to_string()
+        );
+        let close_params = close_params_arc.lock().unwrap();
+        assert_eq!(close_params.len(), 1);
+    }
+
+    #[test]
+    fn go_works_when_command_has_bad_syntax() {
+        let c_make_params_arc = Arc::new(Mutex::new(vec![]));
+        let command_factory = CommandFactoryMock::new()
+            .make_params(&c_make_params_arc)
+            .make_result(Err(CommandSyntax("booga".to_string())));
         let processor = CommandProcessorMock::new();
-        let processor_factory = CommandProcessorFactoryMock::new().make_result(Box::new(processor));
+        let processor_factory =
+            CommandProcessorFactoryMock::new().make_result(Ok(Box::new(processor)));
         let mut subject = Main {
             command_factory: Box::new(command_factory),
             processor_factory: Box::new(processor_factory),
@@ -445,14 +604,15 @@
     }
 
     #[test]
-    fn go_works_when_command_is_unhappy() {
-        let command = MockCommand::new(UiShutdownRequest {}).execute_result(Ok(())); // irrelevant
+    fn go_works_when_command_execution_fails() {
+        let command = MockCommand::new(UiShutdownRequest {}.tmb(1)).execute_result(Ok(())); // irrelevant
         let command_factory = CommandFactoryMock::new().make_result(Ok(Box::new(command)));
         let process_params_arc = Arc::new(Mutex::new(vec![]));
         let processor = CommandProcessorMock::new()
             .process_params(&process_params_arc)
             .process_result(Err(Transmission("Booga!".to_string())));
-        let processor_factory = CommandProcessorFactoryMock::new().make_result(Box::new(processor));
+        let processor_factory =
+            CommandProcessorFactoryMock::new().make_result(Ok(Box::new(processor)));
         let mut subject = Main {
             command_factory: Box::new(command_factory),
             processor_factory: Box::new(processor_factory),
@@ -471,8 +631,6 @@
             "Transmission problem: Booga!\n".to_string()
         );
     }
-<<<<<<< HEAD
-=======
 
     #[test]
     fn go_works_when_daemon_is_not_running() {
@@ -496,5 +654,4 @@
             "Can't connect to Daemon or Node (ConnectionProblem(\"booga\")). Probably this means the Daemon isn't running.\n".to_string()
         );
     }
->>>>>>> e478c775
 }