--- conflicted
+++ resolved
@@ -1,12 +1,5 @@
 // Copyright (c) 2019-2020, MASQ (https://masq.ai) and/or its affiliates. All rights reserved.
 
-<<<<<<< HEAD
-use crate::command_context::ContextError::RedirectFailure;
-use crate::websockets_client::{ClientError, NodeConnection};
-use masq_lib::messages::{FromMessageBody, UiRedirect};
-use masq_lib::ui_gateway::MessagePath::{OneWay, TwoWay};
-use masq_lib::ui_gateway::{MessageBody, NodeFromUiMessage, NodeToUiMessage};
-=======
 use crate::command_context::ContextError::ConnectionRefused;
 use crate::communications::broadcast_handler::{
     BroadcastHandler, BroadcastHandlerReal, StreamFactory,
@@ -16,12 +9,12 @@
 use masq_lib::messages::{TIMEOUT_ERROR, UNMARSHAL_ERROR};
 use masq_lib::ui_gateway::MessageBody;
 use std::fmt::{Debug, Formatter};
->>>>>>> e478c775
 use std::io;
 use std::io::{Read, Write};
 
 #[derive(Clone, Debug, PartialEq)]
 pub enum ContextError {
+    ConnectionRefused(String),
     ConnectionDropped(String),
     PayloadError(u64, String),
     RedirectFailure(String),
@@ -54,9 +47,6 @@
 }
 
 pub trait CommandContext {
-<<<<<<< HEAD
-    fn transact(&mut self, message: NodeFromUiMessage) -> Result<NodeToUiMessage, ContextError>;
-=======
     fn active_port(&self) -> Option<u16>;
     fn send(&mut self, message: MessageBody) -> Result<(), ContextError>;
     fn transact(
@@ -64,7 +54,6 @@
         message: MessageBody,
         timeout_millis: u64,
     ) -> Result<MessageBody, ContextError>;
->>>>>>> e478c775
     fn stdin(&mut self) -> &mut dyn Read;
     fn stdout(&mut self) -> &mut dyn Write;
     fn stderr(&mut self) -> &mut dyn Write;
@@ -72,7 +61,7 @@
 }
 
 pub struct CommandContextReal {
-    connection: NodeConnection,
+    connection: ConnectionManager,
     pub stdin: Box<dyn Read>,
     pub stdout: Box<dyn Write>,
     pub stderr: Box<dyn Write>,
@@ -85,16 +74,6 @@
 }
 
 impl CommandContext for CommandContextReal {
-<<<<<<< HEAD
-    fn transact(&mut self, message: NodeFromUiMessage) -> Result<NodeToUiMessage, ContextError> {
-        let mut conversation = self.connection.start_conversation();
-        let ntum = match conversation.transact(message) {
-            Err(ClientError::ConnectionDropped(e)) => {
-                return Err(ContextError::ConnectionDropped(e))
-            }
-            Err(e) => return Err(ContextError::Other(format!("{:?}", e))),
-            Ok(ntum) => match ntum.body.payload {
-=======
     fn active_port(&self) -> Option<u16> {
         self.connection.active_ui_port()
     }
@@ -117,23 +96,11 @@
         let incoming_message = match incoming_message_result {
             Err(e) => return Err(e.into()),
             Ok(message) => match message.payload {
->>>>>>> e478c775
                 Err((code, msg)) => return Err(ContextError::PayloadError(code, msg)),
-                Ok(_) => ntum,
+                Ok(_) => message,
             },
         };
-        if ntum.body.opcode == "redirect" {
-            let ntum_body_string = format!("{:?}", ntum.body);
-            match UiRedirect::fmb(ntum.body) {
-                Ok((redirect, _)) => self.process_redirect(redirect),
-                Err(e) => panic!(
-                    "Unexpected error making UiRedirect from MessageBody {}: {:?}",
-                    ntum_body_string, e
-                ),
-            }
-        } else {
-            Ok(ntum)
-        }
+        Ok(incoming_message)
     }
 
     fn stdin(&mut self) -> &mut dyn Read {
@@ -149,20 +116,11 @@
     }
 
     fn close(&mut self) {
-        let mut conversation = self.connection.start_conversation();
-        conversation.close()
+        self.connection.close();
     }
 }
 
 impl CommandContextReal {
-<<<<<<< HEAD
-    pub fn new(port: u16) -> Self {
-        Self {
-            connection: NodeConnection::new(port).expect("Couldn't connect to Daemon or Node"),
-            stdin: Box::new(io::stdin()),
-            stdout: Box::new(io::stdout()),
-            stderr: Box::new(io::stderr()),
-=======
     pub fn new(
         daemon_ui_port: u16,
         broadcast_stream_factory: Box<dyn StreamFactory>,
@@ -178,64 +136,24 @@
                 stderr: Box::new(io::stderr()),
             }),
             Err(e) => Err(ConnectionRefused(format!("{:?}", e))),
->>>>>>> e478c775
-        }
-    }
-
-    fn process_redirect(&mut self, redirect: UiRedirect) -> Result<NodeToUiMessage, ContextError> {
-        let node_connection = match NodeConnection::new(redirect.port) {
-            Ok(nc) => nc,
-            Err(e) => return Err(RedirectFailure(format!("{:?}", e))),
-        };
-        self.connection = node_connection;
-        let message_body = MessageBody {
-            opcode: redirect.opcode,
-            path: if let Some(context_id) = redirect.context_id {
-                TwoWay(context_id)
-            } else {
-                OneWay
-            },
-            payload: Ok(redirect.payload),
-        };
-        let message = NodeFromUiMessage {
-            client_id: 0,
-            body: message_body,
-        };
-        self.transact(message)
+        }
     }
 }
 
 #[cfg(test)]
 mod tests {
     use super::*;
-<<<<<<< HEAD
-    use crate::command_context::ContextError::{ConnectionDropped, PayloadError, RedirectFailure};
-    use crate::test_utils::mock_websockets_server::MockWebSocketsServer;
-    use crate::websockets_client::nfum;
-    use masq_lib::messages::UiSetup;
-    use masq_lib::messages::{
-        FromMessageBody, UiFinancialsRequest, UiFinancialsResponse, UiRedirect,
-=======
     use crate::command_context::ContextError::{
         ConnectionDropped, ConnectionRefused, PayloadError,
     };
     use crate::communications::broadcast_handler::StreamFactoryReal;
     use masq_lib::messages::{
         FromMessageBody, UiCrashRequest, UiSetupRequest, TIMEOUT_ERROR, UNMARSHAL_ERROR,
->>>>>>> e478c775
     };
     use masq_lib::messages::{ToMessageBody, UiShutdownRequest, UiShutdownResponse};
     use masq_lib::test_utils::fake_stream_holder::{ByteArrayReader, ByteArrayWriter};
     use masq_lib::test_utils::mock_websockets_server::MockWebSocketsServer;
     use masq_lib::ui_gateway::MessageBody;
-<<<<<<< HEAD
-    use masq_lib::ui_gateway::MessagePath::TwoWay;
-    use masq_lib::ui_gateway::MessageTarget::ClientId;
-    use masq_lib::utils::find_free_port;
-
-    #[test]
-    fn works_when_everythings_fine() {
-=======
     use masq_lib::ui_gateway::MessagePath::Conversation;
     use masq_lib::ui_traffic_converter::{TrafficConversionError, UnmarshalError};
     use masq_lib::utils::{find_free_port, running_test};
@@ -297,36 +215,29 @@
     #[test]
     fn transact_works_when_everythings_fine() {
         running_test();
->>>>>>> e478c775
         let port = find_free_port();
         let stdin = ByteArrayReader::new(b"This is stdin.");
         let stdout = ByteArrayWriter::new();
         let stdout_arc = stdout.inner_arc();
         let stderr = ByteArrayWriter::new();
         let stderr_arc = stderr.inner_arc();
-        let server = MockWebSocketsServer::new(port).queue_response(NodeToUiMessage {
-            target: ClientId(0),
-            body: UiShutdownResponse {}.tmb(1234),
-        });
+        let server = MockWebSocketsServer::new(port).queue_response(UiShutdownResponse {}.tmb(1));
         let stop_handle = server.start();
-        let mut subject = CommandContextReal::new(port);
+        let mut subject =
+            CommandContextReal::new(port, Box::new(StreamFactoryReal::new())).unwrap();
         subject.stdin = Box::new(stdin);
         subject.stdout = Box::new(stdout);
         subject.stderr = Box::new(stderr);
 
-<<<<<<< HEAD
-        let response = subject.transact(nfum(UiShutdownRequest {})).unwrap();
-=======
         let response = subject.transact(UiShutdownRequest {}.tmb(1), 1000).unwrap();
->>>>>>> e478c775
         let mut input = String::new();
         subject.stdin().read_to_string(&mut input).unwrap();
         write!(subject.stdout(), "This is stdout.").unwrap();
         write!(subject.stderr(), "This is stderr.").unwrap();
 
         assert_eq!(
-            UiShutdownResponse::fmb(response.body).unwrap(),
-            (UiShutdownResponse {}, 1234)
+            UiShutdownResponse::fmb(response).unwrap(),
+            (UiShutdownResponse {}, 1)
         );
         assert_eq!(input, "This is stdin.".to_string());
         assert_eq!(
@@ -341,9 +252,6 @@
     }
 
     #[test]
-<<<<<<< HEAD
-    fn works_when_server_sends_payload_error() {
-=======
     fn works_when_server_isnt_present() {
         running_test();
         let port = find_free_port();
@@ -360,46 +268,32 @@
     #[test]
     fn transact_works_when_server_sends_payload_error() {
         running_test();
->>>>>>> e478c775
-        let port = find_free_port();
-        let server = MockWebSocketsServer::new(port).queue_response(NodeToUiMessage {
-            target: ClientId(0),
-            body: MessageBody {
-                opcode: "setup".to_string(),
-                path: TwoWay(1234),
-                payload: Err((101, "booga".to_string())),
-            },
+        let port = find_free_port();
+        let server = MockWebSocketsServer::new(port).queue_response(MessageBody {
+            opcode: "setup".to_string(),
+            path: Conversation(1),
+            payload: Err((101, "booga".to_string())),
         });
         let stop_handle = server.start();
-        let mut subject = CommandContextReal::new(port);
-
-<<<<<<< HEAD
-        let response = subject.transact(nfum(UiSetup { values: vec![] }));
-=======
+        let mut subject =
+            CommandContextReal::new(port, Box::new(StreamFactoryReal::new())).unwrap();
+
         let response = subject.transact(UiSetupRequest { values: vec![] }.tmb(1), 1000);
->>>>>>> e478c775
 
         assert_eq!(response, Err(PayloadError(101, "booga".to_string())));
         stop_handle.stop();
     }
 
     #[test]
-<<<<<<< HEAD
-    fn works_when_server_sends_connection_error() {
-=======
     fn transact_works_when_server_sends_connection_error() {
         running_test();
->>>>>>> e478c775
         let port = find_free_port();
         let server = MockWebSocketsServer::new(port).queue_string("disconnect");
         let stop_handle = server.start();
-        let mut subject = CommandContextReal::new(port);
-
-<<<<<<< HEAD
-        let response = subject.transact(nfum(UiSetup { values: vec![] }));
-=======
+        let mut subject =
+            CommandContextReal::new(port, Box::new(StreamFactoryReal::new())).unwrap();
+
         let response = subject.transact(UiSetupRequest { values: vec![] }.tmb(1), 1000);
->>>>>>> e478c775
 
         match response {
             Err(ConnectionDropped(_)) => (),
@@ -450,139 +344,4 @@
         );
         stop_handle.stop();
     }
-
-    #[test]
-    fn can_follow_redirect() {
-        let node_port = find_free_port();
-        let node_server = MockWebSocketsServer::new(node_port).queue_response(NodeToUiMessage {
-            target: ClientId(0),
-            body: UiFinancialsResponse {
-                payables: vec![],
-                total_payable: 21,
-                receivables: vec![],
-                total_receivable: 32,
-            }
-            .tmb(1234),
-        });
-        let node_stop_handle = node_server.start();
-        let daemon_port = find_free_port();
-        let daemon_server = MockWebSocketsServer::new (daemon_port)
-            .queue_response (NodeToUiMessage {
-                target: ClientId(0),
-                body: UiRedirect {
-                    port: node_port,
-                    opcode: "financials".to_string(),
-                    context_id: Some(1234),
-                    payload: r#"{"payableMinimumAmount":12,"payableMaximumAge":23,"receivableMinimumAmount":34,"receivableMaximumAge":45}"#.to_string()
-                }.tmb(0)
-            });
-        let daemon_stop_handle = daemon_server.start();
-        let request = NodeFromUiMessage {
-            client_id: 0, // will be ignored
-            body: UiFinancialsRequest {
-                payable_minimum_amount: 12,
-                payable_maximum_age: 23,
-                receivable_minimum_amount: 34,
-                receivable_maximum_age: 45,
-            }
-            .tmb(1234), // will be ignored
-        };
-        let mut subject = CommandContextReal::new(daemon_port);
-
-        let result = subject.transact(request).unwrap();
-
-        let request_body = node_stop_handle.stop()[0].clone().unwrap().body;
-        daemon_stop_handle.stop();
-        assert_eq!(
-            UiFinancialsRequest::fmb(request_body).unwrap().0,
-            UiFinancialsRequest {
-                payable_minimum_amount: 12,
-                payable_maximum_age: 23,
-                receivable_minimum_amount: 34,
-                receivable_maximum_age: 45,
-            }
-        );
-        assert_eq!(result.body.path, TwoWay(1234));
-        let (response, _) = UiFinancialsResponse::fmb(result.body).unwrap();
-        assert_eq!(
-            response,
-            UiFinancialsResponse {
-                payables: vec![],
-                total_payable: 21,
-                receivables: vec![],
-                total_receivable: 32
-            }
-        );
-    }
-
-    #[test]
-    fn can_handle_redirect_deserialization_problem() {
-        let daemon_port = find_free_port();
-        let daemon_server =
-            MockWebSocketsServer::new(daemon_port).queue_response(NodeToUiMessage {
-                target: ClientId(0),
-                body: UiRedirect {
-                    port: 1024,
-                    opcode: "booga".to_string(),
-                    context_id: Some(1234),
-                    payload: r#"}booga{"#.to_string(),
-                }
-                .tmb(0),
-            });
-        let daemon_stop_handle = daemon_server.start();
-        let request = NodeFromUiMessage {
-            client_id: 0,
-            body: UiFinancialsRequest {
-                payable_minimum_amount: 0,
-                payable_maximum_age: 0,
-                receivable_minimum_amount: 0,
-                receivable_maximum_age: 0,
-            }
-            .tmb(1234),
-        };
-        let mut subject = CommandContextReal::new(daemon_port);
-
-        let result = subject.transact(request);
-
-        daemon_stop_handle.stop();
-        match result {
-            Err(RedirectFailure(_)) => (),
-            x => panic!("Expected RedirectFailure, got {:?}", x),
-        }
-    }
-
-    #[test]
-    fn redirect_can_handle_missing_target() {
-        let daemon_port = find_free_port();
-        let daemon_server = MockWebSocketsServer::new (daemon_port)
-            .queue_response (NodeToUiMessage {
-                target: ClientId(0),
-                body: UiRedirect {
-                    port: 1024,
-                    opcode: "booga".to_string(),
-                    context_id: Some(1234),
-                    payload: r#"{"opcode":"financials","contextId":1234,"payload":{"payableMinimumAmount":0,"payableMaximumAge":0,"receivableMinimumAmount":0,"receivableMaximumAge":0}}"#.to_string()
-                }.tmb(0)
-            });
-        let daemon_stop_handle = daemon_server.start();
-        let request = NodeFromUiMessage {
-            client_id: 0,
-            body: UiFinancialsRequest {
-                payable_minimum_amount: 0,
-                payable_maximum_age: 0,
-                receivable_minimum_amount: 0,
-                receivable_maximum_age: 0,
-            }
-            .tmb(1234),
-        };
-        let mut subject = CommandContextReal::new(daemon_port);
-
-        let result = subject.transact(request);
-
-        daemon_stop_handle.stop();
-        match result {
-            Err(RedirectFailure(_)) => (),
-            x => panic!("Expected RedirectFailure, got {:?}", x),
-        }
-    }
 }