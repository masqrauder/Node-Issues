<?xml version="1.0" encoding="UTF-8"?>
<module type="RUST_MODULE" version="4">
  <component name="NewModuleRootManager" inherit-compiler-output="true">
    <exclude-output />
    <content url="file://$MODULE_DIR$">
      <sourceFolder url="file://$MODULE_DIR$/src" isTestSource="false" />
      <sourceFolder url="file://$MODULE_DIR$/tests" isTestSource="true" />
      <sourceFolder url="file://$MODULE_DIR$/../node/src" isTestSource="false" />
      <sourceFolder url="file://$MODULE_DIR$/../node/tests" isTestSource="true" />
<<<<<<< HEAD
<<<<<<< HEAD
      <sourceFolder url="file://$MODULE_DIR$/../masq_lib/src" isTestSource="false" />
      <sourceFolder url="file://$MODULE_DIR$/../masq_lib/tests" isTestSource="true" />
=======
=======
>>>>>>> fc50977f
      <sourceFolder url="file://$MODULE_DIR$/../node/examples" isTestSource="false" />
      <sourceFolder url="file://$MODULE_DIR$/../node/benches" isTestSource="true" />
      <sourceFolder url="file://$MODULE_DIR$/../masq_lib/src" isTestSource="false" />
      <sourceFolder url="file://$MODULE_DIR$/../masq_lib/examples" isTestSource="false" />
      <sourceFolder url="file://$MODULE_DIR$/../masq_lib/tests" isTestSource="true" />
      <sourceFolder url="file://$MODULE_DIR$/../masq_lib/benches" isTestSource="true" />
<<<<<<< HEAD
>>>>>>> 605f22b8... Merge upstream updates (#41)
=======
>>>>>>> fc50977f
      <excludeFolder url="file://$MODULE_DIR$/../masq_lib/target" />
      <excludeFolder url="file://$MODULE_DIR$/target" />
      <excludeFolder url="file://$MODULE_DIR$/../node/target" />
    </content>
    <orderEntry type="inheritedJdk" />
    <orderEntry type="sourceFolder" forTests="false" />
  </component>
</module><|MERGE_RESOLUTION|>--- conflicted
+++ resolved
@@ -4,26 +4,17 @@
     <exclude-output />
     <content url="file://$MODULE_DIR$">
       <sourceFolder url="file://$MODULE_DIR$/src" isTestSource="false" />
+      <sourceFolder url="file://$MODULE_DIR$/examples" isTestSource="false" />
       <sourceFolder url="file://$MODULE_DIR$/tests" isTestSource="true" />
+      <sourceFolder url="file://$MODULE_DIR$/benches" isTestSource="true" />
       <sourceFolder url="file://$MODULE_DIR$/../node/src" isTestSource="false" />
       <sourceFolder url="file://$MODULE_DIR$/../node/tests" isTestSource="true" />
-<<<<<<< HEAD
-<<<<<<< HEAD
-      <sourceFolder url="file://$MODULE_DIR$/../masq_lib/src" isTestSource="false" />
-      <sourceFolder url="file://$MODULE_DIR$/../masq_lib/tests" isTestSource="true" />
-=======
-=======
->>>>>>> fc50977f
       <sourceFolder url="file://$MODULE_DIR$/../node/examples" isTestSource="false" />
       <sourceFolder url="file://$MODULE_DIR$/../node/benches" isTestSource="true" />
       <sourceFolder url="file://$MODULE_DIR$/../masq_lib/src" isTestSource="false" />
       <sourceFolder url="file://$MODULE_DIR$/../masq_lib/examples" isTestSource="false" />
       <sourceFolder url="file://$MODULE_DIR$/../masq_lib/tests" isTestSource="true" />
       <sourceFolder url="file://$MODULE_DIR$/../masq_lib/benches" isTestSource="true" />
-<<<<<<< HEAD
->>>>>>> 605f22b8... Merge upstream updates (#41)
-=======
->>>>>>> fc50977f
       <excludeFolder url="file://$MODULE_DIR$/../masq_lib/target" />
       <excludeFolder url="file://$MODULE_DIR$/target" />
       <excludeFolder url="file://$MODULE_DIR$/../node/target" />
