// Copyright (c) 2017-2019, Substratum LLC (https://substratum.net) and/or its affiliates. All rights reserved.

use crate::multinode_gossip::{Standard, StandardBuilder};
<<<<<<< HEAD
use crate::masq_mock_node::MASQMockNode;
use crate::masq_node::MASQNode;
use crate::masq_node_cluster::MASQNodeCluster;
use crate::masq_real_node::MASQRealNode;
use crate::masq_real_node::{make_consuming_wallet_info, NodeStartupConfigBuilder};
use node_lib::blockchain::blockchain_interface::chain_id_from_name;
=======
use crate::substratum_mock_node::SubstratumMockNode;
use crate::substratum_node::SubstratumNode;
use crate::substratum_node_cluster::SubstratumNodeCluster;
use crate::substratum_real_node::SubstratumRealNode;
use crate::substratum_real_node::{make_consuming_wallet_info, NodeStartupConfigBuilder};
>>>>>>> 8d9c61c9
use node_lib::neighborhood::gossip::Gossip;
use node_lib::neighborhood::gossip_producer::{GossipProducer, GossipProducerReal};
use node_lib::neighborhood::neighborhood_database::NeighborhoodDatabase;
use node_lib::neighborhood::neighborhood_test_utils::db_from_node;
use node_lib::neighborhood::node_record::{NodeRecord, NodeRecordMetadata};
use node_lib::neighborhood::AccessibleGossipRecord;
use node_lib::sub_lib::cryptde::PublicKey;
use std::collections::{BTreeSet, HashMap};
use std::convert::TryInto;
use std::time::Duration;

/// Construct a neighborhood for testing that corresponds to a provided NeighborhoodDatabase, with a MASQRealNode
/// corresponding to the root of the database, MASQMockNodes corresponding to all the root's immediate neighbors,
/// and MASQMockNodes or fictional Nodes corresponding to all other Nodes in the provided database.
///
/// The result of this function is a single MASQRealNode and a series of MASQMockNodes, where the real Node
/// will contain a database corresponding in structure precisely to the one provided (as long as the one provided
/// doesn't contain fundamental problems, such as Nodes with degree six or greater, or half-neighbor relationships).
/// The mock and real Nodes provided will have the same public keys as the NodeRecords in the provided database, but
/// different NodeAddrs.
///
/// Of course, all the MASQNodes produced by this function will use CryptDENull, so any other MASQNodes
/// that are intended to communicate with them must use CryptDENull as well.
///
/// # Arguments
///
/// * `cluster` - A mutable reference to the MASQNodeCluster that should be used to create MASQRealNodes and MASQMockNodes.
/// * `model_db` - The database describing the structure that should be imposed on the
///                     MASQRealNode's internal database. This database is consumed by this call.
/// * `additional_keys_to_mock` - If this collection is empty, MASQMockNodes will only be created to correspond to
///                                 immediate neighbors of `model_db.root()`. If you want MASQMockNodes corresponding
///                                 to other Nodes in `model_db` to be created, put their public keys here.
///
/// # Returns
///
/// * `NeighborhoodDatabase` - A NeighborhoodDatabase with the same structure as `model_db`, but with public keys
///                             and NodeAddrs and neighbors and versions changed where appropriate to approximate as
///                             closely as possible the database that the MASQRealNode will have internally when
///                             `construct_neighborhood()` returns.
/// * `MASQRealNode` - The real Node corresponding to the NodeRecord at `model_db.root()`. It will have the same
///                             public key as the original `model_db.root()`, but a different NodeAddr.
/// * `HashMap<PublicKey, MASQMockNode>` The mock Nodes corresponding to other NodeRecords in `model_db`. They
///                                             will have the same public keys as the `model_db` NodeRecords they
///                                             represent, but different NodeAddrs.
pub fn construct_neighborhood(
    cluster: &mut MASQNodeCluster,
    model_db: NeighborhoodDatabase,
    additional_keys_to_mock: Vec<&PublicKey>,
) -> (
    NeighborhoodDatabase,
    MASQRealNode,
    HashMap<PublicKey, MASQMockNode>,
) {
    let real_node = cluster.start_real_node(
        NodeStartupConfigBuilder::standard()
            .fake_public_key(model_db.root().public_key())
            .consuming_wallet_info(make_consuming_wallet_info(
                model_db.root().public_key().to_string().as_str(),
            ))
            .build(),
    );
    let (mock_node_map, adjacent_mock_node_keys) =
        make_mock_node_map(cluster, &model_db, &real_node, additional_keys_to_mock);
    let modified_nodes = make_modified_node_records(model_db, &mock_node_map);
    let modified_db = make_modified_db(&real_node, &modified_nodes);
    let gossip_source_mock_node = mock_node_map
        .get(adjacent_mock_node_keys.first().unwrap())
        .unwrap();
    make_and_send_final_setup_gossip(gossip_source_mock_node, &modified_nodes, &real_node);
    absorb_final_setup_responses(&adjacent_mock_node_keys, &mock_node_map);
    (modified_db, real_node, mock_node_map)
}

fn make_mock_node_map(
    cluster: &mut MASQNodeCluster,
    model_db: &NeighborhoodDatabase,
    real_node: &MASQRealNode,
    additional_keys_to_mock: Vec<&PublicKey>,
) -> (HashMap<PublicKey, MASQMockNode>, Vec<PublicKey>) {
    let adjacent_mock_nodes = form_mock_node_skeleton(cluster, &model_db, &real_node);
    let adjacent_mock_node_keys = adjacent_mock_nodes
        .iter()
        .map(|node| node.public_key().clone())
        .collect::<Vec<PublicKey>>();
    let mut mock_node_map = adjacent_mock_nodes
        .into_iter()
        .map(|node| (node.public_key().clone(), node))
        .collect::<HashMap<PublicKey, MASQMockNode>>();
    additional_keys_to_mock.iter().for_each(|key| {
        let mock_node = cluster.start_mock_node_with_public_key(vec![10000], key);
        let mock_node_key = mock_node.public_key().clone();
        mock_node_map.insert(mock_node_key, mock_node);
    });
    (mock_node_map, adjacent_mock_node_keys)
}

fn make_modified_node_records(
    model_db: NeighborhoodDatabase,
    mock_node_map: &HashMap<PublicKey, MASQMockNode>,
) -> Vec<NodeRecord> {
    model_db
        .keys()
        .iter()
        .map(|key| {
            let model_node = model_db.node_by_key(key).unwrap();
            let mut modified_node = model_node.clone();
            modify_node(&mut modified_node, model_node, mock_node_map);
            modified_node
        })
        .collect()
}

fn make_modified_db(
    real_node: &MASQRealNode,
    modified_nodes: &Vec<NodeRecord>,
) -> NeighborhoodDatabase {
    let mut modified_db = local_db_from_node(&NodeRecord::from(real_node));
    modified_db.root_mut().set_version(2);
    modified_nodes
        .iter()
        .filter(|node| node.public_key() != real_node.public_key())
        .for_each(|node| {
            let mut cloned_node = node.clone();
            cloned_node.set_version(2);
            cloned_node.resign();
            modified_db.add_node(cloned_node).unwrap();
        });
    modified_db
}

fn make_and_send_final_setup_gossip(
    gossip_source_mock_node: &MASQMockNode,
    modified_nodes: &Vec<NodeRecord>,
    real_node: &MASQRealNode,
) {
    let gossip_source_key = gossip_source_mock_node.public_key().clone();
    let gossip_source_node = modified_nodes
        .iter()
        .find(|node| node.public_key() == &gossip_source_key)
        .unwrap();
    let mut gossip_db = local_db_from_node(&gossip_source_node);
    modified_nodes
        .iter()
        .filter(|node| node.public_key() != &gossip_source_key)
        .for_each(|node| {
            let mut cloned_node = node.clone();
            cloned_node.set_version(2);
            cloned_node.resign();
            gossip_db.add_node(cloned_node).unwrap();
        });
    let gossip: Gossip = GossipProducerReal::new().produce(&gossip_db, real_node.public_key());
    gossip_source_mock_node
        .transmit_multinode_gossip(real_node, &Standard::from(&gossip.try_into().unwrap()))
        .unwrap();
}

fn absorb_final_setup_responses(
    adjacent_mock_node_keys: &Vec<PublicKey>,
    mock_node_map: &HashMap<PublicKey, MASQMockNode>,
) {
    adjacent_mock_node_keys.iter().for_each(|mock_node_key| {
        let mock_node = mock_node_map.get(mock_node_key).unwrap();
        mock_node.wait_for_gossip(Duration::from_secs(2)).unwrap();
    });
}

fn form_mock_node_skeleton(
    cluster: &mut MASQNodeCluster,
    model_db: &NeighborhoodDatabase,
    real_node: &MASQRealNode,
) -> Vec<MASQMockNode> {
    model_db
        .root()
        .full_neighbor_keys(model_db)
        .into_iter()
        .map(|model_node_key| {
            let node = cluster.start_mock_node_with_public_key(vec![10000], model_node_key);
            node.transmit_debut(real_node).unwrap();
            node.wait_for_gossip(Duration::from_secs(2)).unwrap();
            let standard_gossip = StandardBuilder::new()
                .add_masq_node(&node, 1)
                .half_neighbors(node.public_key(), real_node.public_key())
                .chain_id(cluster.chain_id)
                .build();
            node.transmit_multinode_gossip(real_node, &standard_gossip)
                .unwrap();
            node.wait_for_gossip(Duration::from_secs(2)).unwrap();
            node
        })
        .collect::<Vec<MASQMockNode>>()
}

fn modify_node(
    gossip_node: &mut NodeRecord,
    model_node: &NodeRecord,
    mock_node_map: &HashMap<PublicKey, MASQMockNode>,
) {
    let node_addr_opt = match mock_node_map.get(gossip_node.public_key()) {
        Some(mock_node) => Some(mock_node.node_addr()),
        None => model_node.node_addr_opt(),
    };
    gossip_node.metadata.node_addr_opt = node_addr_opt;
    gossip_node.inner.version = 2;
    gossip_node.inner.neighbors = model_node
        .half_neighbor_keys()
        .into_iter()
        .map(|key| key.clone())
        .collect::<BTreeSet<PublicKey>>();
    gossip_node.resign();
}

fn local_db_from_node(node: &NodeRecord) -> NeighborhoodDatabase {
    let mut db = db_from_node(node);
    db.root_mut().inner = node.inner.clone();
    db.root_mut().resign();
    db
}

impl From<&MASQMockNode> for NodeRecord {
    fn from(mock_node: &MASQMockNode) -> Self {
        from_masq_node_to_node_record(mock_node)
    }
}

impl From<&MASQRealNode> for NodeRecord {
    fn from(real_node: &MASQRealNode) -> Self {
        from_masq_node_to_node_record(real_node)
    }
}

<<<<<<< HEAD
fn from_masq_node_to_node_record(masq_node: &dyn MASQNode) -> NodeRecord {
    let mut result = NodeRecord {
        inner: NodeRecordInner {
            data_version: NodeRecordInner::data_version(),
            public_key: masq_node.public_key().clone(),
            earning_wallet: masq_node.earning_wallet(),
            rate_pack: masq_node.rate_pack(),
            neighbors: BTreeSet::new(),
            version: 0,
        },
        metadata: NodeRecordMetadata {
            desirable: true,
            node_addr_opt: Some(masq_node.node_addr()),
=======
fn from_substratum_node_to_node_record(substratum_node: &dyn SubstratumNode) -> NodeRecord {
    let agr = AccessibleGossipRecord::from(substratum_node);
    let result = NodeRecord {
        inner: agr.inner.clone(),
        metadata: NodeRecordMetadata {
            desirable: true,
            node_addr_opt: agr.node_addr_opt.clone(),
>>>>>>> 8d9c61c9
        },
        signed_gossip: agr.signed_gossip.clone(),
        signature: agr.signature.clone(),
    };
<<<<<<< HEAD
    let cryptde = CryptDENull::from(
        masq_node.public_key(),
        masq_node
            .chain()
            .map(|chain_name| chain_id_from_name(chain_name.as_str()))
            .unwrap_or(DEFAULT_CHAIN_ID),
    );
    result.regenerate_signed_gossip(&cryptde);
=======
>>>>>>> 8d9c61c9
    result
}<|MERGE_RESOLUTION|>--- conflicted
+++ resolved
@@ -1,20 +1,11 @@
 // Copyright (c) 2017-2019, Substratum LLC (https://substratum.net) and/or its affiliates. All rights reserved.
 
-use crate::multinode_gossip::{Standard, StandardBuilder};
-<<<<<<< HEAD
 use crate::masq_mock_node::MASQMockNode;
 use crate::masq_node::MASQNode;
 use crate::masq_node_cluster::MASQNodeCluster;
 use crate::masq_real_node::MASQRealNode;
 use crate::masq_real_node::{make_consuming_wallet_info, NodeStartupConfigBuilder};
-use node_lib::blockchain::blockchain_interface::chain_id_from_name;
-=======
-use crate::substratum_mock_node::SubstratumMockNode;
-use crate::substratum_node::SubstratumNode;
-use crate::substratum_node_cluster::SubstratumNodeCluster;
-use crate::substratum_real_node::SubstratumRealNode;
-use crate::substratum_real_node::{make_consuming_wallet_info, NodeStartupConfigBuilder};
->>>>>>> 8d9c61c9
+use crate::multinode_gossip::{Standard, StandardBuilder};
 use node_lib::neighborhood::gossip::Gossip;
 use node_lib::neighborhood::gossip_producer::{GossipProducer, GossipProducerReal};
 use node_lib::neighborhood::neighborhood_database::NeighborhoodDatabase;
@@ -245,43 +236,16 @@
     }
 }
 
-<<<<<<< HEAD
 fn from_masq_node_to_node_record(masq_node: &dyn MASQNode) -> NodeRecord {
-    let mut result = NodeRecord {
-        inner: NodeRecordInner {
-            data_version: NodeRecordInner::data_version(),
-            public_key: masq_node.public_key().clone(),
-            earning_wallet: masq_node.earning_wallet(),
-            rate_pack: masq_node.rate_pack(),
-            neighbors: BTreeSet::new(),
-            version: 0,
-        },
-        metadata: NodeRecordMetadata {
-            desirable: true,
-            node_addr_opt: Some(masq_node.node_addr()),
-=======
-fn from_substratum_node_to_node_record(substratum_node: &dyn SubstratumNode) -> NodeRecord {
-    let agr = AccessibleGossipRecord::from(substratum_node);
+    let agr = AccessibleGossipRecord::from(masq_node);
     let result = NodeRecord {
         inner: agr.inner.clone(),
         metadata: NodeRecordMetadata {
             desirable: true,
             node_addr_opt: agr.node_addr_opt.clone(),
->>>>>>> 8d9c61c9
         },
         signed_gossip: agr.signed_gossip.clone(),
         signature: agr.signature.clone(),
     };
-<<<<<<< HEAD
-    let cryptde = CryptDENull::from(
-        masq_node.public_key(),
-        masq_node
-            .chain()
-            .map(|chain_name| chain_id_from_name(chain_name.as_str()))
-            .unwrap_or(DEFAULT_CHAIN_ID),
-    );
-    result.regenerate_signed_gossip(&cryptde);
-=======
->>>>>>> 8d9c61c9
     result
 }