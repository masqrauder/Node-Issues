--- conflicted
+++ resolved
@@ -26,11 +26,7 @@
     let panic_config = CommandConfig::new().pair("--crash-point", "panic");
     let mut node = utils::MASQNode::start_standard(Some(panic_config));
 
-<<<<<<< HEAD
-    node.wait_for_log("std::panicking::", Some(5000));
-=======
     node.wait_for_log("node_lib::crash_test_dummy::CrashTestDummy", Some(1000));
->>>>>>> fc50977f
 }
 
 #[cfg(target_os = "linux")]
