--- conflicted
+++ resolved
@@ -45,12 +45,8 @@
 serde_json = "1.0.48"
 serde_cbor = "0.11.1"
 sha1 = "0.6.0"
-<<<<<<< HEAD
 sodiumoxide = "0.2.5"
-=======
-sodiumoxide = "0.2.2"
 sysinfo = "0.10.3"
->>>>>>> 39a2f83a
 tiny-bip39 = "0.6.2"
 tiny-hderive = "0.2.1"
 tokio = "0.1.22"
@@ -73,12 +69,8 @@
 
 [target.'cfg(not(target_os = "windows"))'.dependencies]
 daemonize = "0.4.1"
-<<<<<<< HEAD
+nix = "0.16.0"
 openssl = {version = "0.10.28", features = ["vendored"]}
-=======
-nix = "0.16.0"
-openssl = {version = "0.10.24", features = ["vendored"]}
->>>>>>> 39a2f83a
 
 [target.'cfg(target_os = "windows")'.dependencies]
 
