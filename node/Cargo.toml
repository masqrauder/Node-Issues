[package]
name = "node"
version = "1.0.0"
license = "GPL-3.0-only"
authors = ["Substratum Services", "MASQ"]
copyright = "Copyright (c) 2017-2019, Substratum LLC (https://substratum.net) and/or its affiliates. All rights reserved."
description = "MASQ Node is the foundation of  MASQ Network, an open-source network that allows anyone to allocate spare computing resources to make the internet a free and fair place for the entire world."
edition = "2018"

[workspace]
members = ["../multinode_integration_tests", "../masq_lib", "../masq"]

[dependencies]
actix = "= 0.7.9"
backtrace = "0.3.44"
base64 = "0.11.0"
bytes = "0.4.12"
chrono = "0.4.10"
<<<<<<< HEAD
clap = "2.33.1"
crossbeam-channel = "0.4"
=======
clap = "2.33.0"
>>>>>>> fc50977f
dirs = "2.0.2"
ethsign = {version = "0.6.1", default-features = false, features = ["pure-rust"]}
ethsign-crypto = "0.2.1"
ethereum-types = "0.6.0"
fdlimit = "0.1.2"
flexi_logger = { version = "0.14.8", features = [ "ziplogs" ] }
futures = "0.1.28"
heck = "0.3.1"
http = "0.2.0"
indoc = "0.3.4"
itertools = "0.8.2"
lazy_static = "1.3.0"
libsecp256k1 = "0.2.2"
log = "0.4.8"
masq_lib = { path = "../masq_lib" }
pretty-hex = "0.1.0"
primitive-types = {version = "0.6.2", default-features = false, features = ["default", "rlp", "serde"]}
rand = {version = "0.7.3", features = ["getrandom", "small_rng"]}
regex = "1.3.4"
rlp = "0.4.4"
rpassword = "4.0.5"
rusqlite = {version = "0.20.0", features = ["bundled"]}
rustc-hex = "2.1.0"
serde = "1.0.104"
serde_derive = "1.0.104"
serde_json = "1.0.48"
serde_cbor = "0.11.1"
sha1 = "0.6.0"
sodiumoxide = "0.2.5"
<<<<<<< HEAD
sysinfo = "0.15.0"
=======
sysinfo = "0.10.5"
>>>>>>> fc50977f
tiny-bip39 = "0.6.2"
tiny-hderive = "0.2.1"
tokio = "0.1.22"
tokio-core = "0.1.17"
toml = "0.5.6"
trust-dns = "0.17.0"
trust-dns-resolver = "0.12.0"
unindent = "0.1.4"
web3 = {version = "0.8.0", default-features = false, features = ["http", "tls"]}
websocket = {version = "0.23.0", default-features = false, features = ["async", "sync"]}

[dev-dependencies]
base58 = "0.1.0"
jsonrpc-core = "11.0.0"
native-tls = {version = "0.2.3", features = ["vendored"]}
simple-server = "0.4.0"
serial_test_derive = "0.2.0"
serial_test = "0.2.0"
trust-dns-proto = "0.8.0"

[target.'cfg(not(target_os = "windows"))'.dependencies]
daemonize = "0.4.1"
nix = "0.16.1"
openssl = {version = "0.10.28", features = ["vendored"]}

[target.'cfg(target_os = "windows")'.dependencies]

[[bin]]
name = "MASQNode"
path = "src/main.rs"

[[bin]]
name = "MASQNodeW"
path = "src/main_win.rs"

[lib]
name = "node_lib"
path = "src/lib.rs"

cargo-bundle = "0.4.0"

[features]
expose_test_privates = []<|MERGE_RESOLUTION|>--- conflicted
+++ resolved
@@ -16,12 +16,7 @@
 base64 = "0.11.0"
 bytes = "0.4.12"
 chrono = "0.4.10"
-<<<<<<< HEAD
-clap = "2.33.1"
-crossbeam-channel = "0.4"
-=======
 clap = "2.33.0"
->>>>>>> fc50977f
 dirs = "2.0.2"
 ethsign = {version = "0.6.1", default-features = false, features = ["pure-rust"]}
 ethsign-crypto = "0.2.1"
@@ -51,11 +46,7 @@
 serde_cbor = "0.11.1"
 sha1 = "0.6.0"
 sodiumoxide = "0.2.5"
-<<<<<<< HEAD
-sysinfo = "0.15.0"
-=======
 sysinfo = "0.10.5"
->>>>>>> fc50977f
 tiny-bip39 = "0.6.2"
 tiny-hderive = "0.2.1"
 tokio = "0.1.22"
