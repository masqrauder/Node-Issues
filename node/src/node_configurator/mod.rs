// Copyright (c) 2017-2019, Substratum LLC (https://substratum.net) and/or its affiliates. All rights reserved.

pub mod configurator;
pub mod node_configurator_initialization;
pub mod node_configurator_standard;

use crate::blockchain::bip32::Bip32ECKeyPair;
use crate::blockchain::bip39::Bip39;
use crate::blockchain::blockchain_interface::chain_id_from_name;
use crate::bootstrapper::RealUser;
use crate::database::db_initializer::{DbInitializer, DbInitializerReal, DATABASE_FILE};
use crate::db_config::persistent_configuration::{
    PersistentConfigError, PersistentConfiguration, PersistentConfigurationReal,
};
use crate::masq_lib::utils::{DEFAULT_CONSUMING_DERIVATION_PATH, DEFAULT_EARNING_DERIVATION_PATH};
use crate::sub_lib::cryptde::PlainData;
use crate::sub_lib::utils::make_new_multi_config;
use crate::sub_lib::wallet::Wallet;
use bip39::Language;
use clap::{crate_description, value_t, App, AppSettings, Arg};
use dirs::{data_local_dir, home_dir};
use masq_lib::command::StdStreams;
use masq_lib::constants::DEFAULT_CHAIN_NAME;
use masq_lib::multi_config::{merge, CommandLineVcl, EnvironmentVcl, MultiConfig, VclArg};
use masq_lib::shared_schema::{
    chain_arg, config_file_arg, data_directory_arg, real_user_arg, ConfiguratorError,
};
use masq_lib::test_utils::fake_stream_holder::FakeStreamHolder;
use masq_lib::utils::localhost;
use rpassword::read_password_with_reader;
use rustc_hex::FromHex;
use std::fmt::Debug;
use std::io;
use std::io::Read;
use std::net::{SocketAddr, TcpListener};
use std::path::PathBuf;
use std::str::FromStr;
use tiny_hderive::bip44::DerivationPath;

pub trait NodeConfigurator<T> {
    fn configure(
        &self,
        args: &[String],
        streams: &mut StdStreams<'_>,
    ) -> Result<T, ConfiguratorError>;
}

pub const CONSUMING_WALLET_HELP: &str = "The BIP32 derivation path for the wallet from which your Node \
     should pay other Nodes for routing and exit services. (If the path includes single quotes, enclose it in \
     double quotes.) Defaults to m/44'/60'/0'/0/0.";
pub const EARNING_WALLET_HELP: &str =
    "Denotes the wallet into which other Nodes will pay yours for its routing and exit services. May either be a \
     BIP32 derivation path (defaults to m/44'/60'/0'/0/1) or an Ethereum wallet address. (If the derivation path \
     includes single quotes, enclose it in double quotes.) Addresses must begin with 0x followed by 40 hexadecimal \
     digits (case-insensitive).";
pub const LANGUAGE_HELP: &str = "The language of the mnemonic phrase.";
pub const MNEMONIC_PASSPHRASE_HELP: &str =
    "A passphrase for the mnemonic phrase. Cannot be changed later and still produce the same addresses. This is a \
     secret; providing it on the command line or in a config file is insecure and unwise. If you don't specify it anywhere, \
     you'll be prompted for it at the console.";
pub const DB_PASSWORD_HELP: &str =
    "A password or phrase to encrypt your consuming wallet in the MASQ Node database or decrypt a keystore file. Can be changed \
     later and still produce the same addresses. This is a secret; providing it on the command line or in a config file is \
     insecure and unwise. If you don't specify it anywhere, you'll be prompted for it at the console.";

pub fn app_head() -> App<'static, 'static> {
    App::new("MASQNode")
        .global_settings(if cfg!(test) {
            &[AppSettings::ColorNever]
        } else {
            &[AppSettings::ColorAuto, AppSettings::ColoredHelp]
        })
        //.version(crate_version!())
        //.author(crate_authors!("\n")) // TODO: Put this back in when clap is compatible with Rust 1.38.0
        .version("1.0.0")
        .author("Substratum, MASQ")
        .about(crate_description!())
}

// These Args are needed in more than one clap schema. To avoid code duplication, they're defined here and referred
// to from multiple places.

pub fn consuming_wallet_arg<'a>() -> Arg<'a, 'a> {
    Arg::with_name("consuming-wallet")
        .long("consuming-wallet")
        .value_name("CONSUMING-WALLET")
        .empty_values(false)
        .validator(common_validators::validate_derivation_path)
        .help(&CONSUMING_WALLET_HELP)
}

pub fn earning_wallet_arg<F>(help: &str, validator: F) -> Arg
where
    F: 'static,
    F: Fn(String) -> Result<(), String>,
{
    Arg::with_name("earning-wallet")
        .long("earning-wallet")
        .value_name("EARNING-WALLET")
        .required(false)
        .takes_value(true)
        .validator(validator)
        .help(help)
}

pub fn language_arg<'a>() -> Arg<'a, 'a> {
    Arg::with_name("language")
        .alias("language")
        .long("language")
        .value_name("LANGUAGE")
        .required(true)
        .case_insensitive(true)
        .possible_values(&Bip39::possible_language_values().as_slice())
        .default_value(Bip39::name_from_language(Language::default()))
        .help(&LANGUAGE_HELP)
}

pub fn mnemonic_passphrase_arg<'a>() -> Arg<'a, 'a> {
    Arg::with_name("mnemonic-passphrase")
        .long("mnemonic-passphrase")
        .value_name("MNEMONIC-PASSPHRASE")
        .required(false)
        .takes_value(true)
        .min_values(0)
        .max_values(1)
        .help(MNEMONIC_PASSPHRASE_HELP)
}

pub fn determine_config_file_path(
    dirs_wrapper: &dyn DirsWrapper,
    app: &App,
    args: &[String],
) -> Result<(PathBuf, bool), ConfiguratorError> {
    let orientation_schema = App::new("MASQNode")
        .arg(chain_arg())
        .arg(real_user_arg())
        .arg(data_directory_arg())
        .arg(config_file_arg());
    let orientation_args: Vec<Box<dyn VclArg>> = merge(
        Box::new(EnvironmentVcl::new(app)),
        Box::new(CommandLineVcl::new(args.to_vec())),
    )
    .vcl_args()
    .into_iter()
    .filter(|vcl_arg| {
        (vcl_arg.name() == "--chain")
            || (vcl_arg.name() == "--real-user")
            || (vcl_arg.name() == "--data-directory")
            || (vcl_arg.name() == "--config-file")
    })
    .map(|vcl_arg| vcl_arg.dup())
    .collect();
    let orientation_vcl = CommandLineVcl::from(orientation_args);
    let multi_config = make_new_multi_config(
        &orientation_schema,
        vec![Box::new(orientation_vcl)],
        &mut FakeStreamHolder::new().streams(),
    )?;
    let config_file_path =
        value_m!(multi_config, "config-file", PathBuf).expect("config-file should be defaulted");
    let user_specified = multi_config.arg_matches().occurrences_of("config-file") > 0;
    let (real_user, data_directory_opt, chain_name) =
        real_user_data_directory_opt_and_chain_name(dirs_wrapper, &multi_config);
    let directory =
        data_directory_from_context(dirs_wrapper, &real_user, &data_directory_opt, &chain_name);
    Ok((directory.join(config_file_path), user_specified))
}

pub fn create_wallet(
    config: &WalletCreationConfig,
    persistent_config: &mut (dyn PersistentConfiguration),
) -> Result<(), ConfiguratorError> {
    let (mnemonic_seed_opt, consuming_wallet_derivation_path_opt, db_password_opt) =
        match &config.derivation_path_info_opt {
            None => (None, None, None),
            Some(derivation_path_info) => (
                Some(derivation_path_info.mnemonic_seed.clone()),
                derivation_path_info.consuming_derivation_path_opt.clone(),
                Some(derivation_path_info.db_password.clone()),
            ),
        };
    let earning_wallet_address_opt = config.earning_wallet_address_opt.clone();
    match (
        mnemonic_seed_opt,
        consuming_wallet_derivation_path_opt,
        earning_wallet_address_opt,
        db_password_opt,
    ) {
        (Some(ms), Some(cwdp), Some(ewa), Some(dp)) => {
            match persistent_config.set_wallet_info(&ms, &cwdp, &ewa, &dp) {
                Ok(_) => Ok(()),
                Err(pce) => Err(pce.into_configurator_error("[wallet info]")),
            }
        }
        _ => Ok(()),
    }
}

pub fn initialize_database(
    data_directory: &PathBuf,
    chain_id: u8,
) -> Box<dyn PersistentConfiguration> {
    let conn = DbInitializerReal::new()
        .initialize(data_directory, chain_id, true)
        .unwrap_or_else(|e| {
            panic!(
                "Can't initialize database at {:?}: {:?}",
                data_directory.join(DATABASE_FILE),
                e
            )
        });
    Box::new(PersistentConfigurationReal::from(conn))
}

pub fn update_db_password(
    wallet_config: &WalletCreationConfig,
    persistent_config: &mut (dyn PersistentConfiguration),
) -> Result<(), ConfiguratorError> {
    match &wallet_config.derivation_path_info_opt {
        Some(dpwi) => {
            if let Err(pce) = persistent_config.change_password(None, &dpwi.db_password) {
                return Err(pce.into_configurator_error("db-password"));
            }
        }
        None => (),
    };
    Ok(())
}

pub fn real_user_data_directory_opt_and_chain_name(
    dirs_wrapper: &dyn DirsWrapper,
    multi_config: &MultiConfig,
) -> (RealUser, Option<PathBuf>, String) {
    let real_user = match value_m!(multi_config, "real-user", RealUser) {
        None => RealUser::new(None, None, None).populate(dirs_wrapper),
        Some(real_user) => real_user.populate(dirs_wrapper),
    };
    let chain_name =
        value_m!(multi_config, "chain", String).unwrap_or_else(|| DEFAULT_CHAIN_NAME.to_string());
    let data_directory_opt = value_m!(multi_config, "data-directory", PathBuf);
    (real_user, data_directory_opt, chain_name)
}

pub fn data_directory_from_context(
    dirs_wrapper: &dyn DirsWrapper,
    real_user: &RealUser,
    data_directory_opt: &Option<PathBuf>,
    chain_name: &str,
) -> PathBuf {
    match data_directory_opt {
        Some(data_directory) => data_directory.clone(),
        None => {
            let right_home_dir = real_user
                .home_dir_opt
                .as_ref()
                .expect("No real-user home directory; specify --real-user")
                .to_string_lossy()
                .to_string();
            let wrong_home_dir = dirs_wrapper
                .home_dir()
                .expect("No privileged home directory; specify --data-directory")
                .to_string_lossy()
                .to_string();
            let wrong_local_data_dir = dirs_wrapper
                .data_dir()
                .expect("No privileged local data directory; specify --data-directory")
                .to_string_lossy()
                .to_string();
            let right_local_data_dir =
                wrong_local_data_dir.replace(&wrong_home_dir, &right_home_dir);
            PathBuf::from(right_local_data_dir)
                .join("MASQ")
                .join(chain_name)
        }
    }
}

pub fn prepare_initialization_mode<'a>(
    dirs_wrapper: &dyn DirsWrapper,
    app: &'a App,
    args: &[String],
    streams: &mut StdStreams,
) -> Result<(MultiConfig<'a>, Box<dyn PersistentConfiguration>), ConfiguratorError> {
    let multi_config = make_new_multi_config(
        &app,
        vec![
            Box::new(CommandLineVcl::new(args.to_vec())),
            Box::new(EnvironmentVcl::new(&app)),
        ],
        streams,
    )?;

    let (real_user, data_directory_opt, chain_name) =
        real_user_data_directory_opt_and_chain_name(dirs_wrapper, &multi_config);
    let directory = data_directory_from_context(
        &RealDirsWrapper {},
        &real_user,
        &data_directory_opt,
        &chain_name,
    );
    let persistent_config_box = initialize_database(&directory, chain_id_from_name(&chain_name));
    Ok((multi_config, persistent_config_box))
}

pub fn check_for_past_initialization(
    persistent_config: &dyn PersistentConfiguration,
) -> Result<(), ConfiguratorError> {
    match persistent_config.mnemonic_seed_exists() {
        Ok(true) => Err(ConfiguratorError::required(
            "seed",
            "Cannot re-initialize Node: already initialized",
        )),
        Ok(false) => Ok(()),
        Err(pce) => Err(pce.into_configurator_error("seed")),
    }
}

pub fn request_new_db_password(
    streams: &mut StdStreams,
    possible_preamble: Option<&str>,
    prompt: &str,
    confirmation_prompt: &str,
) -> Option<String> {
    if let Some(preamble) = possible_preamble {
        flushed_write(streams.stdout, &format!("{}\n", preamble));
    }
    match request_password_with_retry(prompt, streams, |streams| {
        request_password_with_confirmation(
            confirmation_prompt,
            "Passwords do not match.",
            streams,
            cannot_be_blank,
        )
    }) {
        Ok(password) => Some(password),
        Err(PasswordError::RetriesExhausted) => None,
        Err(PasswordError::Mismatch) => None,
        Err(PasswordError::VerifyError(e)) => {
            flushed_write(
                streams.stdout,
                &format!("Could not elicit wallet encryption password: {:?}\n", e),
            );
            None
        }
        Err(PasswordError::InternalError(_)) => panic!("Can't happen: no code path"),
    }
}

pub fn request_existing_db_password(
    streams: &mut StdStreams,
    possible_preamble: Option<&str>,
    prompt: &str,
    persistent_config: &dyn PersistentConfiguration,
) -> Result<Option<String>, ConfiguratorError> {
    match persistent_config.check_password(None) {
        Ok(true) => return Ok(None),
        Ok(false) => (),
        Err(pce) => return Err(pce.into_configurator_error("db-password")),
    }
    if let Some(preamble) = possible_preamble {
        flushed_write(streams.stdout, &format!("{}\n", preamble))
    };
    let verifier = move |password: String| {
        if password.is_empty() {
            return Err(PasswordVerificationError::YourFault(
                "Password must not be blank.".to_string(),
            ));
        }
        match persistent_config.check_password(Some(password)) {
            Ok(true) => Ok(()),
            Ok(false) => Err(PasswordVerificationError::YourFault(
                "Incorrect password.".to_string(),
            )),
            Err(pce) => Err(PasswordVerificationError::MyFault(pce)),
        }
    };
    let result = match request_password_with_retry(prompt, streams, |streams| {
        request_existing_password(streams, verifier)
    }) {
        Ok(ref password) if password.is_empty() => None,
        Ok(password) => Some(password),
        Err(PasswordError::RetriesExhausted) => None,
        Err(PasswordError::InternalError(pce)) => {
            return Err(pce.into_configurator_error("db-password"))
        }
        Err(e) => {
            flushed_write(
                streams.stdout,
                &format!("Could not elicit wallet decryption password: {:?}\n", e),
            );
            None
        }
    };
    Ok(result)
}

pub fn cannot_be_blank(password: &str) -> Result<(), String> {
    if password.is_empty() {
        Err("Password cannot be blank.".to_string())
    } else {
        Ok(())
    }
}

#[derive(Debug, PartialEq, Clone)]
pub enum PasswordError {
    Mismatch,
    RetriesExhausted,
    VerifyError(String),
    InternalError(PersistentConfigError),
}

pub enum PasswordVerificationError {
    YourFault(String),
    MyFault(PersistentConfigError),
}

pub fn request_existing_password<F>(
    streams: &mut StdStreams,
    verifier: F,
) -> Result<String, PasswordError>
where
    F: FnOnce(String) -> Result<(), PasswordVerificationError>,
{
    let reader_opt = possible_reader_from_stream(streams);
    let password = read_password_with_reader(reader_opt).expect("Fatal error");
    match verifier(password.clone()) {
        Ok(_) => Ok(password),
        Err(PasswordVerificationError::YourFault(msg)) => Err(PasswordError::VerifyError(msg)),
        Err(PasswordVerificationError::MyFault(pce)) => Err(PasswordError::InternalError(pce)),
    }
}

// require two matching entries
pub fn request_password_with_confirmation<F>(
    confirmation_prompt: &str,
    mismatch_msg: &str,
    streams: &mut StdStreams,
    verifier: F,
) -> Result<String, PasswordError>
where
    F: FnOnce(&str) -> Result<(), String>,
{
    let reader_opt = possible_reader_from_stream(streams);
    let password = read_password_with_reader(reader_opt).expect("Fatal error");
    match verifier(&password) {
        Ok(_) => {
            flushed_write(streams.stdout, confirmation_prompt);
            let reader_opt = possible_reader_from_stream(streams);
            let confirm = read_password_with_reader(reader_opt).expect("Fatal error");
            if password == confirm {
                Ok(password)
            } else {
                flushed_write(streams.stdout, mismatch_msg);
                Err(PasswordError::Mismatch)
            }
        }
        Err(msg) => Err(PasswordError::VerifyError(msg)),
    }
}

pub fn request_password_with_retry<R>(
    prompt: &str,
    streams: &mut StdStreams,
    requester: R,
) -> Result<String, PasswordError>
where
    R: Fn(&mut StdStreams) -> Result<String, PasswordError>,
{
    for attempt in &["Try again.", "Try again.", "Giving up."] {
        flushed_write(streams.stdout, prompt);
        match requester(streams) {
            Ok(password) => return Ok(password),
            Err(PasswordError::Mismatch) => {
                flushed_write(streams.stdout, &format!(" {}\n", attempt))
            }
            Err(PasswordError::VerifyError(msg)) => {
                flushed_write(streams.stdout, &format!("{} {}\n", msg, attempt))
            }
            Err(PasswordError::InternalError(pce)) => {
                return Err(PasswordError::InternalError(pce))
            }
            Err(e) => flushed_write(streams.stdout, &format!("{:?} {}\n", e, attempt)),
        }
    }
    Err(PasswordError::RetriesExhausted)
}

pub fn possible_reader_from_stream(
    streams: &'_ mut StdStreams,
) -> Option<::std::io::Cursor<Vec<u8>>> {
    if cfg!(test) {
        let inner = streams
            .stdin
            .bytes()
            .take_while(|possible_byte| match possible_byte {
                Ok(possible_newline) => possible_newline != &10u8,
                _ => false,
            })
            .map(|possible_byte| possible_byte.expect("Not a byte"))
            .collect::<Vec<u8>>();
        Some(::std::io::Cursor::new(inner))
    } else {
        None
    }
}

pub fn data_directory_default(dirs_wrapper: &dyn DirsWrapper, chain_name: &'static str) -> String {
    match dirs_wrapper.data_dir() {
        Some(path) => path.join("MASQ").join(chain_name),
        None => PathBuf::from(""),
    }
    .to_str()
    .expect("Internal Error")
    .to_string()
}

pub fn flushed_write(target: &mut dyn io::Write, string: &str) {
    write!(target, "{}", string).expect("Failed console write.");
    target.flush().expect("Failed flush.");
}

pub fn port_is_busy(port: u16) -> bool {
    TcpListener::bind(SocketAddr::new(localhost(), port)).is_err()
}

pub mod common_validators {
    use masq_lib::constants::LOWEST_USABLE_INSECURE_PORT;
    use regex::Regex;
    use tiny_hderive::bip44::DerivationPath;

    pub fn validate_earning_wallet(value: String) -> Result<(), String> {
        validate_ethereum_address(value.clone()).or_else(|_| validate_derivation_path(value))
    }

    pub fn validate_ethereum_address(address: String) -> Result<(), String> {
        if Regex::new("^0x[0-9a-fA-F]{40}$")
            .expect("Failed to compile regular expression")
            .is_match(&address)
        {
            Ok(())
        } else {
            Err(address)
        }
    }

    pub fn validate_derivation_path(path: String) -> Result<(), String> {
        let possible_path = path.parse::<DerivationPath>();

        match possible_path {
            Ok(derivation_path) => {
                validate_derivation_path_is_sufficiently_hardened(derivation_path, path)
            }
            Err(e) => Err(format!("{} is not valid: {:?}", path, e)),
        }
    }

    pub fn validate_derivation_path_is_sufficiently_hardened(
        derivation_path: DerivationPath,
        path: String,
    ) -> Result<(), String> {
        if derivation_path
            .iter()
            .filter(|child_nbr| child_nbr.is_hardened())
            .count()
            > 2
        {
            Ok(())
        } else {
            Err(format!("{} may be too weak", path))
        }
    }

    pub fn validate_real_user(triple: String) -> Result<(), String> {
        if Regex::new("^[0-9]*:[0-9]*:.*$")
            .expect("Failed to compile regular expression")
            .is_match(&triple)
        {
            Ok(())
        } else {
            Err(triple)
        }
    }

    pub fn validate_ui_port(port: String) -> Result<(), String> {
        match str::parse::<u16>(&port) {
            Ok(port_number) if port_number < LOWEST_USABLE_INSECURE_PORT => Err(port),
            Ok(_) => Ok(()),
            Err(_) => Err(port),
        }
    }
}

pub trait DirsWrapper: Send {
    fn data_dir(&self) -> Option<PathBuf>;
    fn home_dir(&self) -> Option<PathBuf>;
    fn dup(&self) -> Box<dyn DirsWrapper>; // because implementing Clone for traits is problematic.
}

pub struct RealDirsWrapper;

impl DirsWrapper for RealDirsWrapper {
    fn data_dir(&self) -> Option<PathBuf> {
        data_local_dir()
    }
    fn home_dir(&self) -> Option<PathBuf> {
        home_dir()
    }
    fn dup(&self) -> Box<dyn DirsWrapper> {
        Box::new(RealDirsWrapper {})
    }
}

#[derive(Debug, PartialEq)]
pub enum Either<L: Debug + PartialEq, R: Debug + PartialEq> {
    Left(L),
    Right(R),
}

#[derive(PartialEq, Debug)]
pub struct DerivationPathWalletInfo {
    pub mnemonic_seed: PlainData,
    pub db_password: String,
    pub consuming_derivation_path_opt: Option<String>,
}

#[derive(PartialEq, Debug)]
pub struct WalletCreationConfig {
    pub earning_wallet_address_opt: Option<String>,
    pub derivation_path_info_opt: Option<DerivationPathWalletInfo>,
    pub real_user: RealUser,
}

pub trait WalletCreationConfigMaker {
    fn make_wallet_creation_config(
        &self,
        multi_config: &MultiConfig,
        streams: &mut StdStreams<'_>,
    ) -> WalletCreationConfig {
        let mnemonic_passphrase = match value_m!(multi_config, "mnemonic-passphrase", String) {
            Some(mp) => mp,
            None => self.make_mnemonic_passphrase(multi_config, streams),
        };
        let db_password = match value_m!(multi_config, "db-password", String) {
            Some(wp) => wp,
            None => self.make_db_password(streams),
        };
        let consuming_derivation_path = match value_m!(multi_config, "consuming-wallet", String) {
            Some(cdp) => cdp,
            None => self.make_consuming_derivation_path(streams),
        };
        let earning_wallet_info = match value_m!(multi_config, "earning-wallet", String) {
            Some(value) => match DerivationPath::from_str(&value) {
                Ok(_) => Either::Right(value),
                Err(_) => match value[2..].from_hex::<Vec<u8>>() {
                    Ok(bytes) => match bytes.len() {
                        20 => Either::Left(value),
                        _ => panic!("--earning-wallet not properly validated by clap"),
                    },
                    Err(e) => panic!("--earning-wallet not properly validated by clap: {:?}", e),
                },
            },
            None => self.make_earning_wallet_info(streams),
        };
        let mnemonic_seed = self.make_mnemonic_seed(
            multi_config,
            streams,
            &mnemonic_passphrase,
            &consuming_derivation_path,
            &earning_wallet_info,
        );
        let real_user = match value_m!(multi_config, "real-user", RealUser) {
            Some(ru) => ru,
            None => RealUser::null(),
        };
        WalletCreationConfig {
            earning_wallet_address_opt: match &earning_wallet_info {
                Either::Left(address) => Some(address.clone()),
                Either::Right(path) => {
                    let keypair = Bip32ECKeyPair::from_raw(mnemonic_seed.as_slice(), path)
                        .expect("--earning-wallet not properly validated by clap");
                    let wallet = Wallet::from(keypair);
                    Some(wallet.to_string())
                }
            },
            derivation_path_info_opt: Some(DerivationPathWalletInfo {
                mnemonic_seed,
                db_password,
                consuming_derivation_path_opt: Some(consuming_derivation_path),
            }),
            real_user,
        }
    }

    fn make_db_password(&self, streams: &mut StdStreams) -> String {
        match request_new_db_password(
            streams,
            Some("\n\nPlease provide a password to encrypt your wallet (This password can be changed later)..."),
            "  Enter password: ",
            "  Confirm password: ",
        ) {
            Some(wp) => wp,
            None => panic!("Wallet encryption password is required!")
        }
    }

    fn make_consuming_derivation_path(&self, _streams: &mut StdStreams) -> String {
        DEFAULT_CONSUMING_DERIVATION_PATH.to_string()
    }

    fn make_earning_wallet_info(&self, _streams: &mut StdStreams) -> Either<String, String> {
        Either::Right(DEFAULT_EARNING_DERIVATION_PATH.to_string())
    }

    fn make_mnemonic_passphrase(
        &self,
        multi_config: &MultiConfig,
        streams: &mut StdStreams<'_>,
    ) -> String;

    fn make_mnemonic_seed(
        &self,
        multi_config: &MultiConfig,
        streams: &mut StdStreams<'_>,
        mnemonic_passphrase: &str,
        consuming_derivation_path: &str,
        earning_wallet_info: &Either<String, String>,
    ) -> PlainData;
}

#[cfg(test)]
mod tests {
    use super::*;
    use crate::blockchain::bip32::Bip32ECKeyPair;
    use crate::db_config::persistent_configuration::PersistentConfigError;
<<<<<<< HEAD
=======
    use crate::masq_lib::utils::{
        DEFAULT_CONSUMING_DERIVATION_PATH, DEFAULT_EARNING_DERIVATION_PATH,
    };
>>>>>>> 2f0895c0
    use crate::node_configurator::node_configurator_standard::app;
    use crate::node_test_utils::MockDirsWrapper;
    use crate::sub_lib::utils::make_new_test_multi_config;
    use crate::test_utils::persistent_configuration_mock::PersistentConfigurationMock;
    use crate::test_utils::ArgsBuilder;
    use bip39::{Mnemonic, Seed};
    use masq_lib::constants::DEFAULT_CHAIN_NAME;
    use masq_lib::multi_config::MultiConfig;
    use masq_lib::shared_schema::{db_password_arg, ParamError};
    use masq_lib::test_utils::environment_guard::EnvironmentGuard;
    use masq_lib::test_utils::fake_stream_holder::{ByteArrayWriter, FakeStreamHolder};
    use masq_lib::test_utils::utils::TEST_DEFAULT_CHAIN_NAME;
    use masq_lib::utils::{find_free_port, running_test};
    use std::io::Cursor;
    use std::net::{SocketAddr, TcpListener};
    use std::sync::{Arc, Mutex};
    use tiny_hderive::bip44::DerivationPath;

    #[test]
    fn validate_ethereum_address_requires_an_address_that_is_42_characters_long() {
        assert_eq!(
            Err(String::from("my-favorite-wallet.com")),
            common_validators::validate_ethereum_address(String::from("my-favorite-wallet.com")),
        );
    }

    #[test]
    fn validate_ethereum_address_must_start_with_0x() {
        assert_eq!(
            Err(String::from("x0my-favorite-wallet.com222222222222222222")),
            common_validators::validate_ethereum_address(String::from(
                "x0my-favorite-wallet.com222222222222222222"
            ))
        );
    }

    #[test]
    fn validate_ethereum_address_must_contain_only_hex_characters() {
        assert_eq!(
            Err(String::from("0x9707f21F95B9839A54605100Ca69dCc2e7eaA26q")),
            common_validators::validate_ethereum_address(String::from(
                "0x9707f21F95B9839A54605100Ca69dCc2e7eaA26q"
            ))
        );
    }

    #[test]
    fn validate_ethereum_address_when_happy() {
        assert_eq!(
            Ok(()),
            common_validators::validate_ethereum_address(String::from(
                "0xbDfeFf9A1f4A1bdF483d680046344316019C58CF"
            ))
        );
    }

    #[test]
    fn validate_earning_wallet_works_with_address() {
        assert!(common_validators::validate_earning_wallet(String::from(
            "0xbDfeFf9A1f4A1bdF483d680046344316019C58CF"
        ))
        .is_ok());
    }

    #[test]
    fn validate_earning_wallet_works_with_derivation_path() {
        assert!(common_validators::validate_earning_wallet(
            DEFAULT_EARNING_DERIVATION_PATH.to_string()
        )
        .is_ok());
    }

    #[test]
    fn validate_derivation_path_happy() {
        assert_eq!(
            Ok(()),
            common_validators::validate_derivation_path(
                DEFAULT_CONSUMING_DERIVATION_PATH.to_string()
            )
        );
    }

    #[test]
    fn validate_derivation_path_sad_eth_address() {
        assert_eq!(
            Err(
                "0xbDfeFf9A1f4A1bdF483d680046344316019C58CF is not valid: InvalidDerivationPath"
                    .to_string()
            ),
            common_validators::validate_derivation_path(
                "0xbDfeFf9A1f4A1bdF483d680046344316019C58CF".to_string()
            )
        );
    }

    #[test]
    fn validate_derivation_path_sad_malformed_with_backslashes() {
        assert_eq!(
            Err(r"m\44'\60'\0'\0\0 is not valid: InvalidDerivationPath".to_string()),
            common_validators::validate_derivation_path(r"m\44'\60'\0'\0\0".to_string())
        );
    }

    #[test]
    fn validate_derivation_path_sad_malformed_missing_m() {
        assert_eq!(
            Err("/44'/60'/0'/0/0 is not valid: InvalidDerivationPath".to_string()),
            common_validators::validate_derivation_path("/44'/60'/0'/0/0".to_string())
        );
    }

    #[test]
    fn validate_derivation_path_sad_insufficiently_hardened() {
        assert_eq!(
            common_validators::validate_derivation_path("m/44/60/0/0/0".to_string()),
            Err("m/44/60/0/0/0 may be too weak".to_string()),
        );
    }

    #[test]
    fn validate_derivation_path_is_sufficiently_hardened_happy() {
        assert!(
            common_validators::validate_derivation_path_is_sufficiently_hardened(
                DEFAULT_CONSUMING_DERIVATION_PATH
                    .parse::<DerivationPath>()
                    .unwrap(),
                DEFAULT_CONSUMING_DERIVATION_PATH.to_string(),
            )
            .is_ok()
        );
    }

    #[test]
    fn validate_derivation_path_is_sufficiently_hardened_sad() {
        assert_eq!(
            Err("m/44'/60'/0/0/0 may be too weak".to_string()),
            common_validators::validate_derivation_path_is_sufficiently_hardened(
                "m/44'/60'/0/0/0".parse::<DerivationPath>().unwrap(),
                "m/44'/60'/0/0/0".to_string(),
            )
        );
    }

    #[test]
    fn validate_derivation_path_is_sufficiently_hardened_very_sad() {
        assert_eq!(
            Err("m/44/60/0/0/0 may be too weak".to_string()),
            common_validators::validate_derivation_path_is_sufficiently_hardened(
                "m/44/60/0/0/0".parse::<DerivationPath>().unwrap(),
                "m/44/60/0/0/0".to_string(),
            )
        );
    }

    #[test]
    fn validate_real_user_accepts_all_fields() {
        let result = common_validators::validate_real_user(String::from("999:999:/home/booga"));

        assert_eq!(Ok(()), result);
    }

    #[test]
    fn validate_real_user_accepts_no_fields() {
        let result = common_validators::validate_real_user(String::from("::"));

        assert_eq!(Ok(()), result);
    }

    #[test]
    fn validate_real_user_rejects_non_numeric_uid() {
        let result = common_validators::validate_real_user(String::from("abc:999:/home/booga"));

        assert_eq!(Err(String::from("abc:999:/home/booga")), result);
    }

    #[test]
    fn validate_real_user_rejects_non_numeric_gid() {
        let result = common_validators::validate_real_user(String::from("999:abc:/home/booga"));

        assert_eq!(Err(String::from("999:abc:/home/booga")), result);
    }

    #[test]
    fn validate_real_user_rejects_too_few_colons() {
        let result = common_validators::validate_real_user(String::from(":"));

        assert_eq!(Err(String::from(":")), result);
    }

    #[test]
    fn validate_real_user_accepts_too_many_colons() {
        let result = common_validators::validate_real_user(String::from(":::"));

        assert_eq!(Ok(()), result);
    }

    #[test]
    fn data_directory_default_given_no_default() {
        assert_eq!(
            String::from(""),
            data_directory_default(
                &MockDirsWrapper::new().data_dir_result(None),
                TEST_DEFAULT_CHAIN_NAME
            )
        );
    }

    #[test]
    fn data_directory_default_works() {
        let mock_dirs_wrapper = MockDirsWrapper::new().data_dir_result(Some("mocked/path".into()));

        let result = data_directory_default(&mock_dirs_wrapper, DEFAULT_CHAIN_NAME);

        let expected = PathBuf::from("mocked/path")
            .join("MASQ")
            .join(DEFAULT_CHAIN_NAME);
        assert_eq!(result, expected.as_path().to_str().unwrap().to_string());
    }

    fn determine_config_file_path_app() -> App<'static, 'static> {
        App::new("test")
            .arg(data_directory_arg())
            .arg(config_file_arg())
    }

    #[test]
    fn check_for_past_initialization_is_happy_when_database_is_uninitialized() {
        let persistent_config =
            PersistentConfigurationMock::new().mnemonic_seed_exists_result(Ok(false));

        let result = check_for_past_initialization(&persistent_config);

        assert_eq!(result, Ok(()));
    }

    #[test]
    fn check_for_past_initialization_is_unhappy_when_database_is_initialized() {
        let persistent_config =
            PersistentConfigurationMock::new().mnemonic_seed_exists_result(Ok(true));

        let result = check_for_past_initialization(&persistent_config);

        assert_eq!(
            result,
            Err(ConfiguratorError::new(vec![ParamError::new(
                "seed",
                "Cannot re-initialize Node: already initialized"
            )]))
        );
    }

    #[test]
    fn check_for_past_initialization_handles_database_error() {
        let persistent_config = PersistentConfigurationMock::new()
            .mnemonic_seed_exists_result(Err(PersistentConfigError::NotPresent));

        let result = check_for_past_initialization(&persistent_config);

        assert_eq!(
            result,
            Err(PersistentConfigError::NotPresent.into_configurator_error("seed"))
        );
    }

    #[test]
    fn real_user_data_directory_and_chain_id_picks_correct_directory_for_default_chain() {
        let args = ArgsBuilder::new();
        let vcl = Box::new(CommandLineVcl::new(args.into()));
        let multi_config = make_new_test_multi_config(&app(), vec![vcl]).unwrap();

        let (real_user, data_directory_opt, chain_name) =
            real_user_data_directory_opt_and_chain_name(&RealDirsWrapper {}, &multi_config);
        let directory = data_directory_from_context(
            &RealDirsWrapper {},
            &real_user,
            &data_directory_opt,
            &chain_name,
        );

        let expected_root = RealDirsWrapper {}.data_dir().unwrap();
        let expected_directory = expected_root.join("MASQ").join(DEFAULT_CHAIN_NAME);
        assert_eq!(directory, expected_directory);
        assert_eq!(&chain_name, DEFAULT_CHAIN_NAME);
    }

    #[test]
    fn determine_config_file_path_finds_path_in_args() {
        let _guard = EnvironmentGuard::new();
        let args = ArgsBuilder::new()
            .param("--clandestine-port", "2345")
            .param("--data-directory", "data-dir")
            .param("--config-file", "booga.toml");
        let args_vec: Vec<String> = args.into();

        let (config_file_path, user_specified) = determine_config_file_path(
            &RealDirsWrapper {},
            &determine_config_file_path_app(),
            args_vec.as_slice(),
        )
        .unwrap();

        assert_eq!(
            &format!("{}", config_file_path.parent().unwrap().display()),
            "data-dir",
        );
        assert_eq!("booga.toml", config_file_path.file_name().unwrap());
        assert_eq!(true, user_specified);
    }

    #[test]
    fn determine_config_file_path_finds_path_in_environment() {
        let _guard = EnvironmentGuard::new();
        let args = ArgsBuilder::new();
        let args_vec: Vec<String> = args.into();
        std::env::set_var("MASQ_DATA_DIRECTORY", "data_dir");
        std::env::set_var("MASQ_CONFIG_FILE", "booga.toml");

        let (config_file_path, user_specified) = determine_config_file_path(
            &RealDirsWrapper {},
            &determine_config_file_path_app(),
            args_vec.as_slice(),
        )
        .unwrap();

        assert_eq!(
            "data_dir",
            &format!("{}", config_file_path.parent().unwrap().display())
        );
        assert_eq!("booga.toml", config_file_path.file_name().unwrap());
        assert_eq!(true, user_specified);
    }

    #[cfg(not(target_os = "windows"))]
    #[test]
    fn determine_config_file_path_ignores_data_dir_if_config_file_has_root() {
        let _guard = EnvironmentGuard::new();
        let args = ArgsBuilder::new()
            .param("--data-directory", "data-dir")
            .param("--config-file", "/tmp/booga.toml");
        let args_vec: Vec<String> = args.into();

        let (config_file_path, user_specified) = determine_config_file_path(
            &RealDirsWrapper {},
            &determine_config_file_path_app(),
            args_vec.as_slice(),
        )
        .unwrap();

        assert_eq!(
            "/tmp/booga.toml",
            &format!("{}", config_file_path.display())
        );
        assert_eq!(true, user_specified);
    }

    #[cfg(target_os = "windows")]
    #[test]
    fn determine_config_file_path_ignores_data_dir_if_config_file_has_separator_root() {
        let _guard = EnvironmentGuard::new();
        let args = ArgsBuilder::new()
            .param("--data-directory", "data-dir")
            .param("--config-file", r"\tmp\booga.toml");
        let args_vec: Vec<String> = args.into();

        let (config_file_path, user_specified) = determine_config_file_path(
            &RealDirsWrapper {},
            &determine_config_file_path_app(),
            args_vec.as_slice(),
        )
        .unwrap();

        assert_eq!(
            r"\tmp\booga.toml",
            &format!("{}", config_file_path.display())
        );
        assert_eq!(true, user_specified);
    }

    #[cfg(target_os = "windows")]
    #[test]
    fn determine_config_file_path_ignores_data_dir_if_config_file_has_drive_root() {
        let _guard = EnvironmentGuard::new();
        let args = ArgsBuilder::new()
            .param("--data-directory", "data-dir")
            .param("--config-file", r"c:\tmp\booga.toml");
        let args_vec: Vec<String> = args.into();

        let (config_file_path, user_specified) = determine_config_file_path(
            &RealDirsWrapper {},
            &determine_config_file_path_app(),
            args_vec.as_slice(),
        )
        .unwrap();

        assert_eq!(
            r"c:\tmp\booga.toml",
            &format!("{}", config_file_path.display())
        );
        assert_eq!(true, user_specified);
    }

    #[cfg(target_os = "windows")]
    #[test]
    fn determine_config_file_path_ignores_data_dir_if_config_file_has_network_root() {
        let _guard = EnvironmentGuard::new();
        let args = ArgsBuilder::new()
            .param("--data-directory", "data-dir")
            .param("--config-file", r"\\TMP\booga.toml");
        let args_vec: Vec<String> = args.into();

        let (config_file_path, user_specified) = determine_config_file_path(
            &RealDirsWrapper {},
            &determine_config_file_path_app(),
            args_vec.as_slice(),
        )
        .unwrap();

        assert_eq!(
            r"\\TMP\booga.toml",
            &format!("{}", config_file_path.display())
        );
        assert_eq!(true, user_specified);
    }

    #[cfg(target_os = "windows")]
    #[test]
    fn determine_config_file_path_ignores_data_dir_if_config_file_has_drive_letter_but_no_separator(
    ) {
        let _guard = EnvironmentGuard::new();
        let args = ArgsBuilder::new()
            .param("--data-directory", "data-dir")
            .param("--config-file", r"c:tmp\booga.toml");
        let args_vec: Vec<String> = args.into();

        let (config_file_path, user_specified) = determine_config_file_path(
            &RealDirsWrapper {},
            &determine_config_file_path_app(),
            args_vec.as_slice(),
        )
        .unwrap();

        assert_eq!(
            r"c:tmp\booga.toml",
            &format!("{}", config_file_path.display())
        );
        assert_eq!(true, user_specified);
    }

    #[test]
    fn request_database_password_happy_path() {
        let stdout_writer = &mut ByteArrayWriter::new();
        let streams = &mut StdStreams {
            stdin: &mut Cursor::new(&b"Too Many S3cr3ts!\n"[..]),
            stdout: stdout_writer,
            stderr: &mut ByteArrayWriter::new(),
        };
        let persistent_configuration = PersistentConfigurationMock::new()
            .check_password_result(Ok(false))
            .check_password_result(Ok(true));

        let actual = request_existing_db_password(
            streams,
            Some("Decrypt wallet"),
            "Enter password: ",
            &persistent_configuration,
        );

        assert_eq!(actual, Ok(Some("Too Many S3cr3ts!".to_string())));
        assert_eq!(
            stdout_writer.get_string(),
            "Decrypt wallet\n\
             Enter password: "
                .to_string()
        );
    }

    #[test]
    fn request_database_password_rejects_blank_password() {
        let stdout_writer = &mut ByteArrayWriter::new();
        let streams = &mut StdStreams {
            stdin: &mut Cursor::new(&b"\nbooga\n"[..]),
            stdout: stdout_writer,
            stderr: &mut ByteArrayWriter::new(),
        };
        let persistent_configuration = PersistentConfigurationMock::new()
            .check_password_result(Ok(false))
            .check_password_result(Ok(true));

        let actual = request_existing_db_password(
            streams,
            Some("Decrypt wallet"),
            "Enter password: ",
            &persistent_configuration,
        );

        assert_eq!(actual, Ok(Some("booga".to_string())));
        assert_eq!(
            stdout_writer.get_string(),
            "Decrypt wallet\n\
             Enter password: \
             Password must not be blank. Try again.\n\
             Enter password: "
                .to_string()
        );
    }

    #[test]
    fn request_existing_db_password_handles_error_checking_for_no_password() {
        let mut holder = FakeStreamHolder::new();
        let persistent_config = PersistentConfigurationMock::new()
            .check_password_result(Err(PersistentConfigError::NotPresent));

        let result =
            request_existing_db_password(&mut holder.streams(), None, "prompt", &persistent_config);

        assert_eq!(
            result,
            Err(PersistentConfigError::NotPresent.into_configurator_error("db-password"))
        )
    }

    #[test]
    fn request_existing_db_password_handles_error_checking_for_entered_password() {
        let stdout_writer = &mut ByteArrayWriter::new();
        let mut streams = &mut StdStreams {
            stdin: &mut Cursor::new(&b"Too Many S3cr3ts!\n"[..]),
            stdout: stdout_writer,
            stderr: &mut ByteArrayWriter::new(),
        };
        let persistent_config = PersistentConfigurationMock::new()
            .check_password_result(Ok(false))
            .check_password_result(Err(PersistentConfigError::NotPresent));

        let result = request_existing_db_password(&mut streams, None, "prompt", &persistent_config);

        assert_eq!(
            result,
            Err(PersistentConfigError::NotPresent.into_configurator_error("db-password"))
        )
    }

    #[test]
    fn request_database_password_detects_bad_passwords() {
        let stdout_writer = &mut ByteArrayWriter::new();
        let streams = &mut StdStreams {
            stdin: &mut Cursor::new(
                &b"first bad password\nanother bad password\nfinal bad password\n"[..],
            ),
            stdout: stdout_writer,
            stderr: &mut ByteArrayWriter::new(),
        };
        let check_password_params_arc = Arc::new(Mutex::new(vec![]));
        let persistent_configuration = PersistentConfigurationMock::new()
            .check_password_params(&check_password_params_arc)
            .check_password_result(Ok(false))
            .check_password_result(Ok(false))
            .check_password_result(Ok(false))
            .check_password_result(Ok(false));

        let actual = request_existing_db_password(
            streams,
            Some("Decrypt wallet"),
            "Enter password: ",
            &persistent_configuration,
        );

        assert_eq!(actual, Ok(None));
        assert_eq!(
            stdout_writer.get_string(),
            "Decrypt wallet\n\
             Enter password: \
             Incorrect password. Try again.\n\
             Enter password: \
             Incorrect password. Try again.\n\
             Enter password: \
             Incorrect password. Giving up.\n"
                .to_string()
        );
        let check_password_params = check_password_params_arc.lock().unwrap();
        assert_eq!(
            *check_password_params,
            vec![
                None,
                Some("first bad password".to_string()),
                Some("another bad password".to_string()),
                Some("final bad password".to_string())
            ]
        )
    }

    #[test]
    fn request_database_password_aborts_before_prompting_if_database_has_no_password() {
        let stdout_writer = &mut ByteArrayWriter::new();
        let streams = &mut StdStreams {
            stdin: &mut Cursor::new(&b""[..]),
            stdout: stdout_writer,
            stderr: &mut ByteArrayWriter::new(),
        };
        let persistent_configuration =
            PersistentConfigurationMock::new().check_password_result(Ok(true));

        let actual = request_existing_db_password(
            streams,
            Some("Decrypt wallet"),
            "Enter password: ",
            &persistent_configuration,
        );

        assert_eq!(actual, Ok(None));
        assert_eq!(stdout_writer.get_string(), "".to_string());
    }

    #[test]
    fn request_wallet_encryption_password_succeeds_on_reattempt() {
        let stdout_writer = &mut ByteArrayWriter::new();
        let streams = &mut StdStreams {
            stdin: &mut Cursor::new(
                &b"Too Many S3cr3ts!\ngarbage garbage\nToo Many S3cr3ts!\nToo Many S3cr3ts!\n"[..],
            ),
            stdout: stdout_writer,
            stderr: &mut ByteArrayWriter::new(),
        };

        let actual = request_new_db_password(
            streams,
            Some("\n\nPlease provide a password to encrypt your wallet (This password can be changed \
             later)..."), "  Enter password: ", "Confirm password: ",
        );

        assert_eq!(actual, Some("Too Many S3cr3ts!".to_string()));
        assert_eq!(
            stdout_writer.get_string(),
            "\n\nPlease provide a password to encrypt your wallet (This password can be changed later)...\
                \n  Enter password: \
                Confirm password: \
                Passwords do not match. Try again.\
                \n  Enter password: \
                Confirm password: "
                .to_string()
        );
    }

    #[test]
    fn request_wallet_encryption_password_gives_up_after_three_blank_passwords() {
        let stdout_writer = &mut ByteArrayWriter::new();
        let streams = &mut StdStreams {
            stdin: &mut Cursor::new(&b"\n\n\n"[..]),
            stdout: stdout_writer,
            stderr: &mut ByteArrayWriter::new(),
        };

        let actual = request_new_db_password(
            streams,
            Some("\n\nPlease provide a password to encrypt your wallet (This password can be changed \
             later)..."), "  Enter password: ", "\nConfirm password: ",
        );

        assert_eq!(actual, None);
        assert_eq!(
            stdout_writer.get_string(),
            "\n\nPlease provide a password to encrypt your wallet (This password can be changed later)...\
                \n  Enter password: \
                Password cannot be blank. Try again.\
                \n  Enter password: \
                Password cannot be blank. Try again.\
                \n  Enter password: \
                Password cannot be blank. Giving up.\
                \n"
                .to_string()
        );
    }

    #[test]
    fn request_wallet_encryption_password_gives_up_after_three_mismatches() {
        let stdout_writer = &mut ByteArrayWriter::new();
        let streams = &mut StdStreams {
            stdin: &mut Cursor::new(&b"one\n\ntwo\n\nthree\n\n"[..]),
            stdout: stdout_writer,
            stderr: &mut ByteArrayWriter::new(),
        };

        let actual = request_new_db_password(
            streams,
            Some("\n\nPlease provide a password to encrypt your wallet (This password can be changed \
             later)..."), "  Enter password: ", "Confirm password: ",
        );

        assert_eq!(actual, None);
        assert_eq!(
            stdout_writer.get_string(),
            "\n\nPlease provide a password to encrypt your wallet (This password can be changed later)...\
                \n  Enter password: \
                Confirm password: \
                Passwords do not match. Try again.\
                \n  Enter password: \
                Confirm password: \
                Passwords do not match. Try again.\
                \n  Enter password: \
                Confirm password: \
                Passwords do not match. Giving up.\
                \n"
                .to_string()
        );
    }

    struct TameWalletCreationConfigMaker {
        app: App<'static, 'static>,
    }

    impl WalletCreationConfigMaker for TameWalletCreationConfigMaker {
        fn make_mnemonic_passphrase(
            &self,
            _multi_config: &MultiConfig,
            streams: &mut StdStreams,
        ) -> String {
            flushed_write(streams.stdout, "Enter mnemonic passphrase: ");
            "mnemonic passphrase".to_string()
        }

        fn make_mnemonic_seed(
            &self,
            _multi_config: &MultiConfig,
            _streams: &mut StdStreams,
            _mnemonic_passphrase: &str,
            _consuming_derivation_path: &str,
            _earning_wallet_info: &Either<String, String>,
        ) -> PlainData {
            Self::hardcoded_mnemonic_seed()
        }
    }

    impl TameWalletCreationConfigMaker {
        fn hardcoded_mnemonic_seed() -> PlainData {
            let mnemonic = Mnemonic::from_phrase(
                "list noble dove unable pioneer alien live market mercy equip supreme agree",
                Language::English,
            )
            .unwrap();
            PlainData::new(Seed::new(&mnemonic, "passphrase").as_ref())
        }
    }

    impl TameWalletCreationConfigMaker {
        pub fn new() -> TameWalletCreationConfigMaker {
            TameWalletCreationConfigMaker {
                app: App::new("TameWalletCreationConfigMaker")
                    .arg(consuming_wallet_arg())
                    .arg(earning_wallet_arg("", |_| Ok(())))
                    .arg(mnemonic_passphrase_arg())
                    .arg(real_user_arg())
                    .arg(db_password_arg(DB_PASSWORD_HELP)),
            }
        }
    }

    #[test]
    fn make_wallet_creation_config_defaults() {
        let subject = TameWalletCreationConfigMaker::new();
        let vcl = Box::new(CommandLineVcl::new(vec!["test".to_string()]));
        let multi_config = make_new_test_multi_config(&subject.app, vec![vcl]).unwrap();
        let stdout_writer = &mut ByteArrayWriter::new();
        let mut streams = &mut StdStreams {
            stdin: &mut Cursor::new(&b"a terrible db password\na terrible db password\n"[..]),
            stdout: stdout_writer,
            stderr: &mut ByteArrayWriter::new(),
        };

        let config = subject.make_wallet_creation_config(&multi_config, &mut streams);

        let captured_output = stdout_writer.get_string();
        let expected_output = "Enter mnemonic passphrase: \
        \n\nPlease provide a password to encrypt your wallet (This password can be changed later)...\
        \n  Enter password:   Confirm password: ";
        assert_eq!(&captured_output, expected_output);
        let earning_wallet = Wallet::from(
            Bip32ECKeyPair::from_raw(
                TameWalletCreationConfigMaker::hardcoded_mnemonic_seed().as_ref(),
                &DEFAULT_EARNING_DERIVATION_PATH,
            )
            .unwrap(),
        );
        assert_eq!(
            config,
            WalletCreationConfig {
                earning_wallet_address_opt: Some(earning_wallet.to_string()),
                derivation_path_info_opt: Some(DerivationPathWalletInfo {
                    mnemonic_seed: TameWalletCreationConfigMaker::hardcoded_mnemonic_seed(),
                    db_password: "a terrible db password".to_string(),
                    consuming_derivation_path_opt: Some(
                        DEFAULT_CONSUMING_DERIVATION_PATH.to_string()
                    ),
                }),
                real_user: RealUser::null(),
            },
        );
    }

    #[test]
    fn make_wallet_creation_config_non_defaults_with_earning_derivation_path() {
        running_test();
        let earning_path = "m/44'/60'/3'/2/1";
        let subject = TameWalletCreationConfigMaker::new();
        let args = ArgsBuilder::new()
            .param("--consuming-wallet", "m/44'/60'/1'/2/3")
            .param("--earning-wallet", "m/44'/60'/3'/2/1")
            .param("--mnemonic-passphrase", "mnemonic passphrase")
            .param("--db-password", "db password")
            .param("--real-user", "123::");
        let vcl = Box::new(CommandLineVcl::new(args.into()));
        let multi_config = make_new_test_multi_config(&subject.app, vec![vcl]).unwrap();
        let stdout_writer = &mut ByteArrayWriter::new();
        let mut streams = &mut StdStreams {
            stdin: &mut Cursor::new(&[]),
            stdout: stdout_writer,
            stderr: &mut ByteArrayWriter::new(),
        };

        let config = subject.make_wallet_creation_config(&multi_config, &mut streams);

        let captured_output = stdout_writer.get_string();
        let expected_output = "";
        assert_eq!(&captured_output, expected_output);
        let earning_wallet = Wallet::from(
            Bip32ECKeyPair::from_raw(
                TameWalletCreationConfigMaker::hardcoded_mnemonic_seed().as_ref(),
                earning_path,
            )
            .unwrap(),
        );
        assert_eq!(
            config,
            WalletCreationConfig {
                earning_wallet_address_opt: Some(earning_wallet.to_string()),
                derivation_path_info_opt: Some(DerivationPathWalletInfo {
                    mnemonic_seed: TameWalletCreationConfigMaker::hardcoded_mnemonic_seed(),
                    db_password: "db password".to_string(),
                    consuming_derivation_path_opt: Some("m/44'/60'/1'/2/3".to_string()),
                }),
                real_user: RealUser::new(Some(123), None, None),
            },
        );
    }

    #[test]
    fn make_wallet_creation_config_non_defaults_with_earning_address() {
        running_test();
        let subject = TameWalletCreationConfigMaker::new();
        let args = ArgsBuilder::new()
            .param("--consuming-wallet", "m/44'/60'/1'/2/3")
            .param(
                "--earning-wallet",
                "0x0123456789ABCDEF0123456789ABCDEF01234567",
            )
            .param("--mnemonic-passphrase", "mnemonic passphrase")
            .param("--db-password", "db password")
            .param("--real-user", "123::");
        let vcl = Box::new(CommandLineVcl::new(args.into()));
        let multi_config = make_new_test_multi_config(&subject.app, vec![vcl]).unwrap();
        let stdout_writer = &mut ByteArrayWriter::new();
        let mut streams = &mut StdStreams {
            stdin: &mut Cursor::new(&[]),
            stdout: stdout_writer,
            stderr: &mut ByteArrayWriter::new(),
        };

        let config = subject.make_wallet_creation_config(&multi_config, &mut streams);

        let captured_output = stdout_writer.get_string();
        let expected_output = "";
        assert_eq!(&captured_output, expected_output);
        assert_eq!(
            config,
            WalletCreationConfig {
                earning_wallet_address_opt: Some(
                    "0x0123456789ABCDEF0123456789ABCDEF01234567".to_string()
                ),
                derivation_path_info_opt: Some(DerivationPathWalletInfo {
                    mnemonic_seed: TameWalletCreationConfigMaker::hardcoded_mnemonic_seed(),
                    db_password: "db password".to_string(),
                    consuming_derivation_path_opt: Some("m/44'/60'/1'/2/3".to_string()),
                }),
                real_user: RealUser::new(Some(123), None, None),
            },
        );
    }

    #[test]
    #[should_panic(expected = "Wallet encryption password is required!")]
    fn make_wallet_creation_config_panics_after_three_password_mismatches() {
        running_test();
        let subject = TameWalletCreationConfigMaker::new();
        let streams = &mut StdStreams {
            stdin: &mut Cursor::new(&b"one\n\ntwo\n\nthree\n\n"[..]),
            stdout: &mut ByteArrayWriter::new(),
            stderr: &mut ByteArrayWriter::new(),
        };
        let vcl = Box::new(CommandLineVcl::new(vec!["test".to_string()]));
        let multi_config = make_new_test_multi_config(&subject.app, vec![vcl]).unwrap();

        subject.make_wallet_creation_config(&multi_config, streams);
    }

    #[test]
    fn create_wallet_configures_database_with_wallet_info() {
        let config = WalletCreationConfig {
            earning_wallet_address_opt: Some(
                "0x9707f21F95B9839A54605100Ca69dCc2e7eaA26q".to_string(),
            ),
            derivation_path_info_opt: Some(DerivationPathWalletInfo {
                mnemonic_seed: PlainData::new(&[1, 2, 3, 4]),
                db_password: "db password".to_string(),
                consuming_derivation_path_opt: Some("m/44'/60'/1'/2/3".to_string()),
            }),
            real_user: RealUser::null(),
        };
        let set_wallet_info_params_arc = Arc::new(Mutex::new(vec![]));
        let mut persistent_config = PersistentConfigurationMock::new()
            .set_wallet_info_params(&set_wallet_info_params_arc)
            .set_wallet_info_result(Ok(()));

        let result = create_wallet(&config, &mut persistent_config);

        assert_eq!(result, Ok(()));
        let set_wallet_info_params = set_wallet_info_params_arc.lock().unwrap();
        assert_eq!(
            *set_wallet_info_params,
            vec![(
                PlainData::from(vec![1u8, 2u8, 3u8, 4u8]),
                "m/44'/60'/1'/2/3".to_string(),
                "0x9707f21F95B9839A54605100Ca69dCc2e7eaA26q".to_string(),
                "db password".to_string()
            )]
        );
    }

    #[test]
    pub fn create_wallet_handles_error_setting_wallet_info() {
        let config = WalletCreationConfig {
            earning_wallet_address_opt: Some("irrelevant".to_string()),
            derivation_path_info_opt: Some(DerivationPathWalletInfo {
                mnemonic_seed: PlainData::new(b"irrelevant"),
                consuming_derivation_path_opt: Some("irrelevant".to_string()),
                db_password: "irrelevant".to_string(),
            }),
            real_user: RealUser::new(None, None, None),
        };
        let mut persistent_config = PersistentConfigurationMock::new()
            .set_wallet_info_result(Err(PersistentConfigError::NotPresent));

        let result = create_wallet(&config, &mut persistent_config);

        assert_eq!(
            result,
            Err(PersistentConfigError::NotPresent.into_configurator_error("[wallet info]"))
        );
    }

    #[test]
    pub fn update_db_password_does_nothing_if_no_derivation_path_info_is_supplied() {
        let wallet_config = WalletCreationConfig {
            earning_wallet_address_opt: None,
            derivation_path_info_opt: None,
            real_user: RealUser::default(),
        };
        let set_password_params_arc = Arc::new(Mutex::new(vec![]));
        let mut persistent_config =
            PersistentConfigurationMock::new().change_password_params(&set_password_params_arc);

        let result = update_db_password(&wallet_config, &mut persistent_config);

        assert_eq!(result, Ok(()));
        let set_password_params = set_password_params_arc.lock().unwrap();
        assert!(set_password_params.is_empty());
    }

    #[test]
    pub fn update_db_password_sets_password_if_derivation_path_info_is_supplied() {
        let wallet_config = WalletCreationConfig {
            earning_wallet_address_opt: None,
            derivation_path_info_opt: Some(DerivationPathWalletInfo {
                mnemonic_seed: PlainData::new(&[]),
                db_password: "booga".to_string(),
                consuming_derivation_path_opt: None,
            }),
            real_user: RealUser::default(),
        };
        let set_password_params_arc = Arc::new(Mutex::new(vec![]));
        let mut persistent_config = PersistentConfigurationMock::new()
            .change_password_params(&set_password_params_arc)
            .change_password_result(Ok(()));

        update_db_password(&wallet_config, &mut persistent_config).unwrap();

        let set_password_params = set_password_params_arc.lock().unwrap();
        assert_eq!(*set_password_params, vec![(None, "booga".to_string())]);
    }

    #[test]
    pub fn update_db_password_handles_error_changing_password() {
        let wallet_config = WalletCreationConfig {
            earning_wallet_address_opt: None,
            derivation_path_info_opt: Some(DerivationPathWalletInfo {
                mnemonic_seed: PlainData::new(b""),
                db_password: "password".to_string(),
                consuming_derivation_path_opt: None,
            }),
            real_user: RealUser::new(None, None, None),
        };
        let mut persistent_config = PersistentConfigurationMock::new()
            .change_password_result(Err(PersistentConfigError::TransactionError));

        let result = update_db_password(&wallet_config, &mut persistent_config);

        assert_eq!(
            result,
            Err(PersistentConfigError::TransactionError.into_configurator_error("db-password"))
        );
    }

    #[test]
    pub fn port_is_busy_detects_free_port() {
        let port = find_free_port();

        let result = port_is_busy(port);

        assert_eq!(result, false);
    }

    #[test]
    pub fn port_is_busy_detects_busy_port() {
        let port = find_free_port();
        let _listener = TcpListener::bind(SocketAddr::new(localhost(), port)).unwrap();

        let result = port_is_busy(port);

        assert_eq!(result, true);
    }
}<|MERGE_RESOLUTION|>--- conflicted
+++ resolved
@@ -733,12 +733,9 @@
     use super::*;
     use crate::blockchain::bip32::Bip32ECKeyPair;
     use crate::db_config::persistent_configuration::PersistentConfigError;
-<<<<<<< HEAD
-=======
     use crate::masq_lib::utils::{
         DEFAULT_CONSUMING_DERIVATION_PATH, DEFAULT_EARNING_DERIVATION_PATH,
     };
->>>>>>> 2f0895c0
     use crate::node_configurator::node_configurator_standard::app;
     use crate::node_test_utils::MockDirsWrapper;
     use crate::sub_lib::utils::make_new_test_multi_config;
