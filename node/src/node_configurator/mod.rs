// Copyright (c) 2017-2019, Substratum LLC (https://substratum.net) and/or its affiliates. All rights reserved.

pub mod configurator;
pub mod node_configurator_initialization;
pub mod node_configurator_standard;

use crate::blockchain::bip32::Bip32ECKeyPair;
use crate::blockchain::bip39::Bip39;
use crate::blockchain::blockchain_interface::chain_id_from_name;
use crate::bootstrapper::RealUser;
use crate::database::db_initializer::{DbInitializer, DbInitializerReal, DATABASE_FILE};
use crate::db_config::persistent_configuration::{
    PersistentConfigError, PersistentConfiguration, PersistentConfigurationReal,
};
use crate::sub_lib::cryptde::PlainData;
use crate::sub_lib::utils::make_new_multi_config;
use crate::sub_lib::wallet::Wallet;
use crate::sub_lib::wallet::{DEFAULT_CONSUMING_DERIVATION_PATH, DEFAULT_EARNING_DERIVATION_PATH};
use bip39::Language;
use clap::{crate_description, value_t, App, AppSettings, Arg};
use dirs::{data_local_dir, home_dir};
use masq_lib::command::StdStreams;
use masq_lib::constants::DEFAULT_CHAIN_NAME;
use masq_lib::multi_config::{merge, CommandLineVcl, EnvironmentVcl, MultiConfig, VclArg};
use masq_lib::shared_schema::{
    chain_arg, config_file_arg, data_directory_arg, real_user_arg, ConfiguratorError,
};
use masq_lib::test_utils::fake_stream_holder::FakeStreamHolder;
use masq_lib::utils::localhost;
use rpassword::read_password_with_reader;
use rustc_hex::FromHex;
use std::fmt::Debug;
use std::io;
use std::io::Read;
use std::net::{SocketAddr, TcpListener};
use std::path::PathBuf;
use std::str::FromStr;
use tiny_hderive::bip44::DerivationPath;

pub trait NodeConfigurator<T> {
    fn configure(
        &self,
        args: &[String],
        streams: &mut StdStreams<'_>,
    ) -> Result<T, ConfiguratorError>;
}

pub const CONSUMING_WALLET_HELP: &str = "The BIP32 derivation path for the wallet from which your Node \
     should pay other Nodes for routing and exit services. (If the path includes single quotes, enclose it in \
     double quotes.) Defaults to m/44'/60'/0'/0/0.";
pub const EARNING_WALLET_HELP: &str =
    "Denotes the wallet into which other Nodes will pay yours for its routing and exit services. May either be a \
     BIP32 derivation path (defaults to m/44'/60'/0'/0/1) or an Ethereum wallet address. (If the derivation path \
     includes single quotes, enclose it in double quotes.) Addresses must begin with 0x followed by 40 hexadecimal \
     digits (case-insensitive).";
pub const LANGUAGE_HELP: &str = "The language of the mnemonic phrase.";
pub const MNEMONIC_PASSPHRASE_HELP: &str =
    "A passphrase for the mnemonic phrase. Cannot be changed later and still produce the same addresses. This is a \
     secret; providing it on the command line or in a config file is insecure and unwise. If you don't specify it anywhere, \
     you'll be prompted for it at the console.";
pub const DB_PASSWORD_HELP: &str =
    "A password or phrase to encrypt your consuming wallet in the MASQ Node database or decrypt a keystore file. Can be changed \
     later and still produce the same addresses. This is a secret; providing it on the command line or in a config file is \
     insecure and unwise. If you don't specify it anywhere, you'll be prompted for it at the console.";

pub fn app_head() -> App<'static, 'static> {
    App::new("MASQNode")
        .global_settings(if cfg!(test) {
            &[AppSettings::ColorNever]
        } else {
            &[AppSettings::ColorAuto, AppSettings::ColoredHelp]
        })
        //.version(crate_version!())
        //.author(crate_authors!("\n")) // TODO: Put this back in when clap is compatible with Rust 1.38.0
        .version("1.0.0")
        .author("Substratum, MASQ")
        .about(crate_description!())
}

// These Args are needed in more than one clap schema. To avoid code duplication, they're defined here and referred
// to from multiple places.

pub fn consuming_wallet_arg<'a>() -> Arg<'a, 'a> {
    Arg::with_name("consuming-wallet")
        .long("consuming-wallet")
        .value_name("CONSUMING-WALLET")
        .empty_values(false)
        .validator(common_validators::validate_derivation_path)
        .help(&CONSUMING_WALLET_HELP)
}

pub fn earning_wallet_arg<F>(help: &str, validator: F) -> Arg
where
    F: 'static,
    F: Fn(String) -> Result<(), String>,
{
    Arg::with_name("earning-wallet")
        .long("earning-wallet")
        .value_name("EARNING-WALLET")
        .required(false)
        .takes_value(true)
        .validator(validator)
        .help(help)
}

pub fn language_arg<'a>() -> Arg<'a, 'a> {
    Arg::with_name("language")
        .alias("language")
        .long("language")
        .value_name("LANGUAGE")
        .required(true)
        .case_insensitive(true)
        .possible_values(&Bip39::possible_language_values().as_slice())
        .default_value(Bip39::name_from_language(Language::default()))
        .help(&LANGUAGE_HELP)
}

pub fn mnemonic_passphrase_arg<'a>() -> Arg<'a, 'a> {
    Arg::with_name("mnemonic-passphrase")
        .long("mnemonic-passphrase")
        .value_name("MNEMONIC-PASSPHRASE")
        .required(false)
        .takes_value(true)
        .min_values(0)
        .max_values(1)
        .help(MNEMONIC_PASSPHRASE_HELP)
}

pub fn determine_config_file_path(
    dirs_wrapper: &dyn DirsWrapper,
    app: &App,
    args: &[String],
) -> Result<(PathBuf, bool), ConfiguratorError> {
    let orientation_schema = App::new("MASQNode")
        .arg(chain_arg())
        .arg(real_user_arg())
        .arg(data_directory_arg())
        .arg(config_file_arg());
    let orientation_args: Vec<Box<dyn VclArg>> = merge(
        Box::new(EnvironmentVcl::new(app)),
        Box::new(CommandLineVcl::new(args.to_vec())),
    )
    .vcl_args()
    .into_iter()
    .filter(|vcl_arg| {
        (vcl_arg.name() == "--chain")
            || (vcl_arg.name() == "--real-user")
            || (vcl_arg.name() == "--data-directory")
            || (vcl_arg.name() == "--config-file")
    })
    .map(|vcl_arg| vcl_arg.dup())
    .collect();
    let orientation_vcl = CommandLineVcl::from(orientation_args);
    let multi_config = make_new_multi_config(
        &orientation_schema,
        vec![Box::new(orientation_vcl)],
        &mut FakeStreamHolder::new().streams(),
    )?;
    let config_file_path =
        value_m!(multi_config, "config-file", PathBuf).expect("config-file should be defaulted");
    let user_specified = multi_config.arg_matches().occurrences_of("config-file") > 0;
    let (real_user, data_directory_opt, chain_name) =
        real_user_data_directory_opt_and_chain_name(dirs_wrapper, &multi_config);
    let directory =
        data_directory_from_context(dirs_wrapper, &real_user, &data_directory_opt, &chain_name);
    Ok((directory.join(config_file_path), user_specified))
}

pub fn create_wallet(
    config: &WalletCreationConfig,
    persistent_config: &mut (dyn PersistentConfiguration),
) -> Result<(), ConfiguratorError> {
<<<<<<< HEAD
    if let Some(address) = &config.earning_wallet_address_opt {
        match persistent_config.set_earning_wallet_address(address) {
            Ok(_) => (),
            Err(pce) => return Err(pce.into_configurator_error("earning-wallet")),
        }
    }
    if let Some(derivation_path_info) = &config.derivation_path_info_opt {
        match persistent_config.set_mnemonic_seed(
            &derivation_path_info.mnemonic_seed,
            &derivation_path_info.db_password,
        ) {
            Ok(_) => (),
            Err(pce) => return Err(pce.into_configurator_error("mnemonic")),
        };
        if let Some(consuming_derivation_path) = &derivation_path_info.consuming_derivation_path_opt
        {
            match persistent_config.set_consuming_wallet_derivation_path(
                consuming_derivation_path,
                &derivation_path_info.db_password,
            ) {
                Ok(_) => (),
                Err(pce) => return Err(pce.into_configurator_error("consuming-wallet")),
=======
    let (mnemonic_seed_opt, consuming_wallet_derivation_path_opt, db_password_opt) =
        match &config.derivation_path_info_opt {
            None => (None, None, None),
            Some(derivation_path_info) => (
                Some(derivation_path_info.mnemonic_seed.clone()),
                derivation_path_info.consuming_derivation_path_opt.clone(),
                Some(derivation_path_info.db_password.clone()),
            ),
        };
    let earning_wallet_address_opt = config.earning_wallet_address_opt.clone();
    match (
        mnemonic_seed_opt,
        consuming_wallet_derivation_path_opt,
        earning_wallet_address_opt,
        db_password_opt,
    ) {
        (Some(ms), Some(cwdp), Some(ewa), Some(dp)) => {
            match persistent_config.set_wallet_info(&ms, &cwdp, &ewa, &dp) {
                Ok(_) => Ok(()),
                Err(pce) => Err(pce.into_configurator_error("[wallet info]")),
>>>>>>> b00c2c2c
            }
        }
        _ => Ok(()),
    }
    Ok(())
}

pub fn initialize_database(
    data_directory: &PathBuf,
    chain_id: u8,
) -> Box<dyn PersistentConfiguration> {
    let conn = DbInitializerReal::new()
        .initialize(data_directory, chain_id, true)
        .unwrap_or_else(|e| {
            panic!(
                "Can't initialize database at {:?}: {:?}",
                data_directory.join(DATABASE_FILE),
                e
            )
        });
    Box::new(PersistentConfigurationReal::from(conn))
}

pub fn update_db_password(
    wallet_config: &WalletCreationConfig,
    persistent_config: &mut (dyn PersistentConfiguration),
) -> Result<(), ConfiguratorError> {
    match &wallet_config.derivation_path_info_opt {
        Some(dpwi) => {
            if let Err(pce) = persistent_config.change_password(None, &dpwi.db_password) {
                return Err(pce.into_configurator_error("db-password"));
            }
        }
        None => (),
    };
    Ok(())
}

pub fn real_user_data_directory_opt_and_chain_name(
    dirs_wrapper: &dyn DirsWrapper,
    multi_config: &MultiConfig,
) -> (RealUser, Option<PathBuf>, String) {
    let real_user = match value_m!(multi_config, "real-user", RealUser) {
        None => RealUser::new(None, None, None).populate(dirs_wrapper),
        Some(real_user) => real_user.populate(dirs_wrapper),
    };
    let chain_name =
        value_m!(multi_config, "chain", String).unwrap_or_else(|| DEFAULT_CHAIN_NAME.to_string());
    let data_directory_opt = value_m!(multi_config, "data-directory", PathBuf);
    (real_user, data_directory_opt, chain_name)
}

pub fn data_directory_from_context(
    dirs_wrapper: &dyn DirsWrapper,
    real_user: &RealUser,
    data_directory_opt: &Option<PathBuf>,
    chain_name: &str,
) -> PathBuf {
    match data_directory_opt {
        Some(data_directory) => data_directory.clone(),
        None => {
            let right_home_dir = real_user
                .home_dir_opt
                .as_ref()
                .expect("No real-user home directory; specify --real-user")
                .to_string_lossy()
                .to_string();
            let wrong_home_dir = dirs_wrapper
                .home_dir()
                .expect("No privileged home directory; specify --data-directory")
                .to_string_lossy()
                .to_string();
            let wrong_local_data_dir = dirs_wrapper
                .data_dir()
                .expect("No privileged local data directory; specify --data-directory")
                .to_string_lossy()
                .to_string();
            let right_local_data_dir =
                wrong_local_data_dir.replace(&wrong_home_dir, &right_home_dir);
            PathBuf::from(right_local_data_dir)
                .join("MASQ")
                .join(chain_name)
        }
    }
}

pub fn prepare_initialization_mode<'a>(
    dirs_wrapper: &dyn DirsWrapper,
    app: &'a App,
    args: &[String],
    streams: &mut StdStreams,
) -> Result<(MultiConfig<'a>, Box<dyn PersistentConfiguration>), ConfiguratorError> {
    let multi_config = make_new_multi_config(
        &app,
        vec![
            Box::new(CommandLineVcl::new(args.to_vec())),
            Box::new(EnvironmentVcl::new(&app)),
        ],
        streams,
    )?;

    let (real_user, data_directory_opt, chain_name) =
        real_user_data_directory_opt_and_chain_name(dirs_wrapper, &multi_config);
    let directory = data_directory_from_context(
        &RealDirsWrapper {},
        &real_user,
        &data_directory_opt,
        &chain_name,
    );
    let persistent_config_box = initialize_database(&directory, chain_id_from_name(&chain_name));
    Ok((multi_config, persistent_config_box))
}

pub fn check_for_past_initialization(
    persistent_config: &dyn PersistentConfiguration,
) -> Result<(), ConfiguratorError> {
    match persistent_config.mnemonic_seed_exists() {
        Ok(true) => Err(ConfiguratorError::required(
            "seed",
            "Cannot re-initialize Node: already initialized",
        )),
        Ok(false) => Ok(()),
        Err(pce) => Err(pce.into_configurator_error("seed")),
    }
}

pub fn request_new_db_password(
    streams: &mut StdStreams,
    possible_preamble: Option<&str>,
    prompt: &str,
    confirmation_prompt: &str,
) -> Option<String> {
    if let Some(preamble) = possible_preamble {
        flushed_write(streams.stdout, &format!("{}\n", preamble));
    }
    match request_password_with_retry(prompt, streams, |streams| {
        request_password_with_confirmation(
            confirmation_prompt,
            "Passwords do not match.",
            streams,
            cannot_be_blank,
        )
    }) {
        Ok(password) => Some(password),
        Err(PasswordError::RetriesExhausted) => None,
        Err(PasswordError::Mismatch) => None,
        Err(PasswordError::VerifyError(e)) => {
            flushed_write(
                streams.stdout,
                &format!("Could not elicit wallet encryption password: {:?}\n", e),
            );
            None
        }
        Err(PasswordError::InternalError(_)) => panic!("Can't happen: no code path"),
    }
}

pub fn request_existing_db_password(
    streams: &mut StdStreams,
    possible_preamble: Option<&str>,
    prompt: &str,
    persistent_config: &dyn PersistentConfiguration,
) -> Result<Option<String>, ConfiguratorError> {
    match persistent_config.check_password(None) {
        Ok(true) => return Ok(None),
        Ok(false) => (),
        Err(pce) => return Err(pce.into_configurator_error("db-password")),
    }
    if let Some(preamble) = possible_preamble {
        flushed_write(streams.stdout, &format!("{}\n", preamble))
    };
    let verifier = move |password: String| {
        if password.is_empty() {
            return Err(PasswordVerificationError::YourFault(
                "Password must not be blank.".to_string(),
            ));
        }
        match persistent_config.check_password(Some(password)) {
            Ok(true) => Ok(()),
            Ok(false) => Err(PasswordVerificationError::YourFault(
                "Incorrect password.".to_string(),
            )),
            Err(pce) => Err(PasswordVerificationError::MyFault(pce)),
        }
    };
    let result = match request_password_with_retry(prompt, streams, |streams| {
        request_existing_password(streams, verifier)
    }) {
        Ok(ref password) if password.is_empty() => None,
        Ok(password) => Some(password),
        Err(PasswordError::RetriesExhausted) => None,
        Err(PasswordError::InternalError(pce)) => {
            return Err(pce.into_configurator_error("db-password"))
        }
        Err(e) => {
            flushed_write(
                streams.stdout,
                &format!("Could not elicit wallet decryption password: {:?}\n", e),
            );
            None
        }
    };
    Ok(result)
}

pub fn cannot_be_blank(password: &str) -> Result<(), String> {
    if password.is_empty() {
        Err("Password cannot be blank.".to_string())
    } else {
        Ok(())
    }
}

#[derive(Debug, PartialEq, Clone)]
pub enum PasswordError {
    Mismatch,
    RetriesExhausted,
    VerifyError(String),
    InternalError(PersistentConfigError),
}

pub enum PasswordVerificationError {
    YourFault(String),
    MyFault(PersistentConfigError),
}

pub fn request_existing_password<F>(
    streams: &mut StdStreams,
    verifier: F,
) -> Result<String, PasswordError>
where
<<<<<<< HEAD
    F: FnOnce(&str) -> Result<(), PasswordVerificationError>,
=======
    F: FnOnce(String) -> Result<(), PasswordVerificationError>,
>>>>>>> b00c2c2c
{
    let reader_opt = possible_reader_from_stream(streams);
    let password = read_password_with_reader(reader_opt).expect("Fatal error");
    match verifier(password.clone()) {
        Ok(_) => Ok(password),
        Err(PasswordVerificationError::YourFault(msg)) => Err(PasswordError::VerifyError(msg)),
        Err(PasswordVerificationError::MyFault(pce)) => Err(PasswordError::InternalError(pce)),
    }
}

// require two matching entries
pub fn request_password_with_confirmation<F>(
    confirmation_prompt: &str,
    mismatch_msg: &str,
    streams: &mut StdStreams,
    verifier: F,
) -> Result<String, PasswordError>
where
    F: FnOnce(&str) -> Result<(), String>,
{
    let reader_opt = possible_reader_from_stream(streams);
    let password = read_password_with_reader(reader_opt).expect("Fatal error");
    match verifier(&password) {
        Ok(_) => {
            flushed_write(streams.stdout, confirmation_prompt);
            let reader_opt = possible_reader_from_stream(streams);
            let confirm = read_password_with_reader(reader_opt).expect("Fatal error");
            if password == confirm {
                Ok(password)
            } else {
                flushed_write(streams.stdout, mismatch_msg);
                Err(PasswordError::Mismatch)
            }
        }
        Err(msg) => Err(PasswordError::VerifyError(msg)),
    }
}

pub fn request_password_with_retry<R>(
    prompt: &str,
    streams: &mut StdStreams,
    requester: R,
) -> Result<String, PasswordError>
where
    R: Fn(&mut StdStreams) -> Result<String, PasswordError>,
{
    for attempt in &["Try again.", "Try again.", "Giving up."] {
        flushed_write(streams.stdout, prompt);
        match requester(streams) {
            Ok(password) => return Ok(password),
            Err(PasswordError::Mismatch) => {
                flushed_write(streams.stdout, &format!(" {}\n", attempt))
            }
            Err(PasswordError::VerifyError(msg)) => {
                flushed_write(streams.stdout, &format!("{} {}\n", msg, attempt))
            }
            Err(PasswordError::InternalError(pce)) => {
                return Err(PasswordError::InternalError(pce))
            }
            Err(e) => flushed_write(streams.stdout, &format!("{:?} {}\n", e, attempt)),
        }
    }
    Err(PasswordError::RetriesExhausted)
}

pub fn possible_reader_from_stream(
    streams: &'_ mut StdStreams,
) -> Option<::std::io::Cursor<Vec<u8>>> {
    if cfg!(test) {
        let inner = streams
            .stdin
            .bytes()
            .take_while(|possible_byte| match possible_byte {
                Ok(possible_newline) => possible_newline != &10u8,
                _ => false,
            })
            .map(|possible_byte| possible_byte.expect("Not a byte"))
            .collect::<Vec<u8>>();
        Some(::std::io::Cursor::new(inner))
    } else {
        None
    }
}

pub fn data_directory_default(dirs_wrapper: &dyn DirsWrapper, chain_name: &'static str) -> String {
    match dirs_wrapper.data_dir() {
        Some(path) => path.join("MASQ").join(chain_name),
        None => PathBuf::from(""),
    }
    .to_str()
    .expect("Internal Error")
    .to_string()
}

pub fn flushed_write(target: &mut dyn io::Write, string: &str) {
    write!(target, "{}", string).expect("Failed console write.");
    target.flush().expect("Failed flush.");
}

pub fn port_is_busy(port: u16) -> bool {
    TcpListener::bind(SocketAddr::new(localhost(), port)).is_err()
}

pub mod common_validators {
    use masq_lib::constants::LOWEST_USABLE_INSECURE_PORT;
    use regex::Regex;
    use tiny_hderive::bip44::DerivationPath;

    pub fn validate_earning_wallet(value: String) -> Result<(), String> {
        validate_ethereum_address(value.clone()).or_else(|_| validate_derivation_path(value))
    }

    pub fn validate_ethereum_address(address: String) -> Result<(), String> {
        if Regex::new("^0x[0-9a-fA-F]{40}$")
            .expect("Failed to compile regular expression")
            .is_match(&address)
        {
            Ok(())
        } else {
            Err(address)
        }
    }

    pub fn validate_derivation_path(path: String) -> Result<(), String> {
        let possible_path = path.parse::<DerivationPath>();

        match possible_path {
            Ok(derivation_path) => {
                validate_derivation_path_is_sufficiently_hardened(derivation_path, path)
            }
            Err(e) => Err(format!("{} is not valid: {:?}", path, e)),
        }
    }

    pub fn validate_derivation_path_is_sufficiently_hardened(
        derivation_path: DerivationPath,
        path: String,
    ) -> Result<(), String> {
        if derivation_path
            .iter()
            .filter(|child_nbr| child_nbr.is_hardened())
            .count()
            > 2
        {
            Ok(())
        } else {
            Err(format!("{} may be too weak", path))
        }
    }

    pub fn validate_real_user(triple: String) -> Result<(), String> {
        if Regex::new("^[0-9]*:[0-9]*:.*$")
            .expect("Failed to compile regular expression")
            .is_match(&triple)
        {
            Ok(())
        } else {
            Err(triple)
        }
    }

    pub fn validate_ui_port(port: String) -> Result<(), String> {
        match str::parse::<u16>(&port) {
            Ok(port_number) if port_number < LOWEST_USABLE_INSECURE_PORT => Err(port),
            Ok(_) => Ok(()),
            Err(_) => Err(port),
        }
    }
}

pub trait DirsWrapper: Send {
    fn data_dir(&self) -> Option<PathBuf>;
    fn home_dir(&self) -> Option<PathBuf>;
    fn dup(&self) -> Box<dyn DirsWrapper>; // because implementing Clone for traits is problematic.
}

pub struct RealDirsWrapper;

impl DirsWrapper for RealDirsWrapper {
    fn data_dir(&self) -> Option<PathBuf> {
        data_local_dir()
    }
    fn home_dir(&self) -> Option<PathBuf> {
        home_dir()
    }
    fn dup(&self) -> Box<dyn DirsWrapper> {
        Box::new(RealDirsWrapper {})
    }
}

#[derive(Debug, PartialEq)]
pub enum Either<L: Debug + PartialEq, R: Debug + PartialEq> {
    Left(L),
    Right(R),
}

#[derive(PartialEq, Debug)]
pub struct DerivationPathWalletInfo {
    pub mnemonic_seed: PlainData,
    pub db_password: String,
    pub consuming_derivation_path_opt: Option<String>,
}

#[derive(PartialEq, Debug)]
pub struct WalletCreationConfig {
    pub earning_wallet_address_opt: Option<String>,
    pub derivation_path_info_opt: Option<DerivationPathWalletInfo>,
    pub real_user: RealUser,
}

pub trait WalletCreationConfigMaker {
    fn make_wallet_creation_config(
        &self,
        multi_config: &MultiConfig,
        streams: &mut StdStreams<'_>,
    ) -> WalletCreationConfig {
        let mnemonic_passphrase = match value_m!(multi_config, "mnemonic-passphrase", String) {
            Some(mp) => mp,
            None => self.make_mnemonic_passphrase(multi_config, streams),
        };
        let db_password = match value_m!(multi_config, "db-password", String) {
            Some(wp) => wp,
            None => self.make_db_password(streams),
        };
        let consuming_derivation_path = match value_m!(multi_config, "consuming-wallet", String) {
            Some(cdp) => cdp,
            None => self.make_consuming_derivation_path(streams),
        };
        let earning_wallet_info = match value_m!(multi_config, "earning-wallet", String) {
            Some(value) => match DerivationPath::from_str(&value) {
                Ok(_) => Either::Right(value),
                Err(_) => match value[2..].from_hex::<Vec<u8>>() {
                    Ok(bytes) => match bytes.len() {
                        20 => Either::Left(value),
                        _ => panic!("--earning-wallet not properly validated by clap"),
                    },
                    Err(e) => panic!("--earning-wallet not properly validated by clap: {:?}", e),
                },
            },
            None => self.make_earning_wallet_info(streams),
        };
        let mnemonic_seed = self.make_mnemonic_seed(
            multi_config,
            streams,
            &mnemonic_passphrase,
            &consuming_derivation_path,
            &earning_wallet_info,
        );
        let real_user = match value_m!(multi_config, "real-user", RealUser) {
            Some(ru) => ru,
            None => RealUser::null(),
        };
        WalletCreationConfig {
            earning_wallet_address_opt: match &earning_wallet_info {
                Either::Left(address) => Some(address.clone()),
                Either::Right(path) => {
                    let keypair = Bip32ECKeyPair::from_raw(mnemonic_seed.as_slice(), path)
                        .expect("--earning-wallet not properly validated by clap");
                    let wallet = Wallet::from(keypair);
                    Some(wallet.to_string())
                }
            },
            derivation_path_info_opt: Some(DerivationPathWalletInfo {
                mnemonic_seed,
                db_password,
                consuming_derivation_path_opt: Some(consuming_derivation_path),
            }),
            real_user,
        }
    }

    fn make_db_password(&self, streams: &mut StdStreams) -> String {
        match request_new_db_password(
            streams,
            Some("\n\nPlease provide a password to encrypt your wallet (This password can be changed later)..."),
            "  Enter password: ",
            "  Confirm password: ",
        ) {
            Some(wp) => wp,
            None => panic!("Wallet encryption password is required!")
        }
    }

    fn make_consuming_derivation_path(&self, _streams: &mut StdStreams) -> String {
        DEFAULT_CONSUMING_DERIVATION_PATH.to_string()
    }

    fn make_earning_wallet_info(&self, _streams: &mut StdStreams) -> Either<String, String> {
        Either::Right(DEFAULT_EARNING_DERIVATION_PATH.to_string())
    }

    fn make_mnemonic_passphrase(
        &self,
        multi_config: &MultiConfig,
        streams: &mut StdStreams<'_>,
    ) -> String;

    fn make_mnemonic_seed(
        &self,
        multi_config: &MultiConfig,
        streams: &mut StdStreams<'_>,
        mnemonic_passphrase: &str,
        consuming_derivation_path: &str,
        earning_wallet_info: &Either<String, String>,
    ) -> PlainData;
}

#[cfg(test)]
mod tests {
    use super::*;
    use crate::blockchain::bip32::Bip32ECKeyPair;
    use crate::db_config::persistent_configuration::PersistentConfigError;
    use crate::node_configurator::node_configurator_standard::app;
    use crate::node_test_utils::MockDirsWrapper;
    use crate::sub_lib::utils::make_new_test_multi_config;
    use crate::sub_lib::wallet::{Wallet, DEFAULT_EARNING_DERIVATION_PATH};
    use crate::test_utils::persistent_configuration_mock::PersistentConfigurationMock;
    use crate::test_utils::ArgsBuilder;
    use bip39::{Mnemonic, Seed};
    use masq_lib::constants::DEFAULT_CHAIN_NAME;
    use masq_lib::multi_config::MultiConfig;
    use masq_lib::shared_schema::{db_password_arg, ParamError};
    use masq_lib::test_utils::environment_guard::EnvironmentGuard;
    use masq_lib::test_utils::fake_stream_holder::{ByteArrayWriter, FakeStreamHolder};
    use masq_lib::test_utils::utils::TEST_DEFAULT_CHAIN_NAME;
    use masq_lib::utils::{find_free_port, running_test};
    use std::io::Cursor;
    use std::net::{SocketAddr, TcpListener};
    use std::sync::{Arc, Mutex};
    use tiny_hderive::bip44::DerivationPath;

    #[test]
    fn validate_ethereum_address_requires_an_address_that_is_42_characters_long() {
        assert_eq!(
            Err(String::from("my-favorite-wallet.com")),
            common_validators::validate_ethereum_address(String::from("my-favorite-wallet.com")),
        );
    }

    #[test]
    fn validate_ethereum_address_must_start_with_0x() {
        assert_eq!(
            Err(String::from("x0my-favorite-wallet.com222222222222222222")),
            common_validators::validate_ethereum_address(String::from(
                "x0my-favorite-wallet.com222222222222222222"
            ))
        );
    }

    #[test]
    fn validate_ethereum_address_must_contain_only_hex_characters() {
        assert_eq!(
            Err(String::from("0x9707f21F95B9839A54605100Ca69dCc2e7eaA26q")),
            common_validators::validate_ethereum_address(String::from(
                "0x9707f21F95B9839A54605100Ca69dCc2e7eaA26q"
            ))
        );
    }

    #[test]
    fn validate_ethereum_address_when_happy() {
        assert_eq!(
            Ok(()),
            common_validators::validate_ethereum_address(String::from(
                "0xbDfeFf9A1f4A1bdF483d680046344316019C58CF"
            ))
        );
    }

    #[test]
    fn validate_earning_wallet_works_with_address() {
        assert!(common_validators::validate_earning_wallet(String::from(
            "0xbDfeFf9A1f4A1bdF483d680046344316019C58CF"
        ))
        .is_ok());
    }

    #[test]
    fn validate_earning_wallet_works_with_derivation_path() {
        assert!(common_validators::validate_earning_wallet(String::from(
            DEFAULT_EARNING_DERIVATION_PATH
        ))
        .is_ok());
    }

    #[test]
    fn validate_derivation_path_happy() {
        assert_eq!(
            Ok(()),
            common_validators::validate_derivation_path(
                DEFAULT_CONSUMING_DERIVATION_PATH.to_string()
            )
        );
    }

    #[test]
    fn validate_derivation_path_sad_eth_address() {
        assert_eq!(
            Err(
                "0xbDfeFf9A1f4A1bdF483d680046344316019C58CF is not valid: InvalidDerivationPath"
                    .to_string()
            ),
            common_validators::validate_derivation_path(
                "0xbDfeFf9A1f4A1bdF483d680046344316019C58CF".to_string()
            )
        );
    }

    #[test]
    fn validate_derivation_path_sad_malformed_with_backslashes() {
        assert_eq!(
            Err(r"m\44'\60'\0'\0\0 is not valid: InvalidDerivationPath".to_string()),
            common_validators::validate_derivation_path(r"m\44'\60'\0'\0\0".to_string())
        );
    }

    #[test]
    fn validate_derivation_path_sad_malformed_missing_m() {
        assert_eq!(
            Err("/44'/60'/0'/0/0 is not valid: InvalidDerivationPath".to_string()),
            common_validators::validate_derivation_path("/44'/60'/0'/0/0".to_string())
        );
    }

    #[test]
    fn validate_derivation_path_sad_insufficiently_hardened() {
        assert_eq!(
            common_validators::validate_derivation_path("m/44/60/0/0/0".to_string()),
            Err("m/44/60/0/0/0 may be too weak".to_string()),
        );
    }

    #[test]
    fn validate_derivation_path_is_sufficiently_hardened_happy() {
        assert!(
            common_validators::validate_derivation_path_is_sufficiently_hardened(
                DEFAULT_CONSUMING_DERIVATION_PATH
                    .parse::<DerivationPath>()
                    .unwrap(),
                DEFAULT_CONSUMING_DERIVATION_PATH.to_string(),
            )
            .is_ok()
        );
    }

    #[test]
    fn validate_derivation_path_is_sufficiently_hardened_sad() {
        assert_eq!(
            Err("m/44'/60'/0/0/0 may be too weak".to_string()),
            common_validators::validate_derivation_path_is_sufficiently_hardened(
                "m/44'/60'/0/0/0".parse::<DerivationPath>().unwrap(),
                "m/44'/60'/0/0/0".to_string(),
            )
        );
    }

    #[test]
    fn validate_derivation_path_is_sufficiently_hardened_very_sad() {
        assert_eq!(
            Err("m/44/60/0/0/0 may be too weak".to_string()),
            common_validators::validate_derivation_path_is_sufficiently_hardened(
                "m/44/60/0/0/0".parse::<DerivationPath>().unwrap(),
                "m/44/60/0/0/0".to_string(),
            )
        );
    }

    #[test]
    fn validate_real_user_accepts_all_fields() {
        let result = common_validators::validate_real_user(String::from("999:999:/home/booga"));

        assert_eq!(Ok(()), result);
    }

    #[test]
    fn validate_real_user_accepts_no_fields() {
        let result = common_validators::validate_real_user(String::from("::"));

        assert_eq!(Ok(()), result);
    }

    #[test]
    fn validate_real_user_rejects_non_numeric_uid() {
        let result = common_validators::validate_real_user(String::from("abc:999:/home/booga"));

        assert_eq!(Err(String::from("abc:999:/home/booga")), result);
    }

    #[test]
    fn validate_real_user_rejects_non_numeric_gid() {
        let result = common_validators::validate_real_user(String::from("999:abc:/home/booga"));

        assert_eq!(Err(String::from("999:abc:/home/booga")), result);
    }

    #[test]
    fn validate_real_user_rejects_too_few_colons() {
        let result = common_validators::validate_real_user(String::from(":"));

        assert_eq!(Err(String::from(":")), result);
    }

    #[test]
    fn validate_real_user_accepts_too_many_colons() {
        let result = common_validators::validate_real_user(String::from(":::"));

        assert_eq!(Ok(()), result);
    }

    #[test]
    fn data_directory_default_given_no_default() {
        assert_eq!(
            String::from(""),
            data_directory_default(
                &MockDirsWrapper::new().data_dir_result(None),
                TEST_DEFAULT_CHAIN_NAME
            )
        );
    }

    #[test]
    fn data_directory_default_works() {
        let mock_dirs_wrapper = MockDirsWrapper::new().data_dir_result(Some("mocked/path".into()));

        let result = data_directory_default(&mock_dirs_wrapper, DEFAULT_CHAIN_NAME);

        let expected = PathBuf::from("mocked/path")
            .join("MASQ")
            .join(DEFAULT_CHAIN_NAME);
        assert_eq!(result, expected.as_path().to_str().unwrap().to_string());
    }

    fn determine_config_file_path_app() -> App<'static, 'static> {
        App::new("test")
            .arg(data_directory_arg())
            .arg(config_file_arg())
    }

    #[test]
    fn check_for_past_initialization_is_happy_when_database_is_uninitialized() {
        let persistent_config =
            PersistentConfigurationMock::new().mnemonic_seed_exists_result(Ok(false));

        let result = check_for_past_initialization(&persistent_config);

        assert_eq!(result, Ok(()));
    }

    #[test]
    fn check_for_past_initialization_is_unhappy_when_database_is_initialized() {
        let persistent_config =
            PersistentConfigurationMock::new().mnemonic_seed_exists_result(Ok(true));

        let result = check_for_past_initialization(&persistent_config);

        assert_eq!(
            result,
            Err(ConfiguratorError::new(vec![ParamError::new(
                "seed",
                "Cannot re-initialize Node: already initialized"
            )]))
        );
    }

    #[test]
    fn check_for_past_initialization_handles_database_error() {
        let persistent_config = PersistentConfigurationMock::new()
            .mnemonic_seed_exists_result(Err(PersistentConfigError::NotPresent));

        let result = check_for_past_initialization(&persistent_config);

        assert_eq!(
            result,
            Err(PersistentConfigError::NotPresent.into_configurator_error("seed"))
        );
    }

    #[test]
    fn real_user_data_directory_and_chain_id_picks_correct_directory_for_default_chain() {
        let args = ArgsBuilder::new();
        let vcl = Box::new(CommandLineVcl::new(args.into()));
        let multi_config = make_new_test_multi_config(&app(), vec![vcl]).unwrap();

        let (real_user, data_directory_opt, chain_name) =
            real_user_data_directory_opt_and_chain_name(&RealDirsWrapper {}, &multi_config);
        let directory = data_directory_from_context(
            &RealDirsWrapper {},
            &real_user,
            &data_directory_opt,
            &chain_name,
        );

        let expected_root = RealDirsWrapper {}.data_dir().unwrap();
        let expected_directory = expected_root.join("MASQ").join(DEFAULT_CHAIN_NAME);
        assert_eq!(directory, expected_directory);
        assert_eq!(&chain_name, DEFAULT_CHAIN_NAME);
    }

    #[test]
    fn determine_config_file_path_finds_path_in_args() {
        let _guard = EnvironmentGuard::new();
        let args = ArgsBuilder::new()
            .param("--clandestine-port", "2345")
            .param("--data-directory", "data-dir")
            .param("--config-file", "booga.toml");
        let args_vec: Vec<String> = args.into();

        let (config_file_path, user_specified) = determine_config_file_path(
            &RealDirsWrapper {},
            &determine_config_file_path_app(),
            args_vec.as_slice(),
        )
        .unwrap();

        assert_eq!(
            &format!("{}", config_file_path.parent().unwrap().display()),
            "data-dir",
        );
        assert_eq!("booga.toml", config_file_path.file_name().unwrap());
        assert_eq!(true, user_specified);
    }

    #[test]
    fn determine_config_file_path_finds_path_in_environment() {
        let _guard = EnvironmentGuard::new();
        let args = ArgsBuilder::new();
        let args_vec: Vec<String> = args.into();
        std::env::set_var("MASQ_DATA_DIRECTORY", "data_dir");
        std::env::set_var("MASQ_CONFIG_FILE", "booga.toml");

        let (config_file_path, user_specified) = determine_config_file_path(
            &RealDirsWrapper {},
            &determine_config_file_path_app(),
            args_vec.as_slice(),
        )
        .unwrap();

        assert_eq!(
            "data_dir",
            &format!("{}", config_file_path.parent().unwrap().display())
        );
        assert_eq!("booga.toml", config_file_path.file_name().unwrap());
        assert_eq!(true, user_specified);
    }

    #[cfg(not(target_os = "windows"))]
    #[test]
    fn determine_config_file_path_ignores_data_dir_if_config_file_has_root() {
        let _guard = EnvironmentGuard::new();
        let args = ArgsBuilder::new()
            .param("--data-directory", "data-dir")
            .param("--config-file", "/tmp/booga.toml");
        let args_vec: Vec<String> = args.into();

        let (config_file_path, user_specified) = determine_config_file_path(
            &RealDirsWrapper {},
            &determine_config_file_path_app(),
            args_vec.as_slice(),
        )
        .unwrap();

        assert_eq!(
            "/tmp/booga.toml",
            &format!("{}", config_file_path.display())
        );
        assert_eq!(true, user_specified);
    }

    #[cfg(target_os = "windows")]
    #[test]
    fn determine_config_file_path_ignores_data_dir_if_config_file_has_separator_root() {
        let _guard = EnvironmentGuard::new();
        let args = ArgsBuilder::new()
            .param("--data-directory", "data-dir")
            .param("--config-file", r"\tmp\booga.toml");
        let args_vec: Vec<String> = args.into();

        let (config_file_path, user_specified) = determine_config_file_path(
            &RealDirsWrapper {},
            &determine_config_file_path_app(),
            args_vec.as_slice(),
        )
        .unwrap();

        assert_eq!(
            r"\tmp\booga.toml",
            &format!("{}", config_file_path.display())
        );
        assert_eq!(true, user_specified);
    }

    #[cfg(target_os = "windows")]
    #[test]
    fn determine_config_file_path_ignores_data_dir_if_config_file_has_drive_root() {
        let _guard = EnvironmentGuard::new();
        let args = ArgsBuilder::new()
            .param("--data-directory", "data-dir")
            .param("--config-file", r"c:\tmp\booga.toml");
        let args_vec: Vec<String> = args.into();

        let (config_file_path, user_specified) = determine_config_file_path(
            &RealDirsWrapper {},
            &determine_config_file_path_app(),
            args_vec.as_slice(),
        )
        .unwrap();

        assert_eq!(
            r"c:\tmp\booga.toml",
            &format!("{}", config_file_path.display())
        );
        assert_eq!(true, user_specified);
    }

    #[cfg(target_os = "windows")]
    #[test]
    fn determine_config_file_path_ignores_data_dir_if_config_file_has_network_root() {
        let _guard = EnvironmentGuard::new();
        let args = ArgsBuilder::new()
            .param("--data-directory", "data-dir")
            .param("--config-file", r"\\TMP\booga.toml");
        let args_vec: Vec<String> = args.into();

        let (config_file_path, user_specified) = determine_config_file_path(
            &RealDirsWrapper {},
            &determine_config_file_path_app(),
            args_vec.as_slice(),
        )
        .unwrap();

        assert_eq!(
            r"\\TMP\booga.toml",
            &format!("{}", config_file_path.display())
        );
        assert_eq!(true, user_specified);
    }

    #[cfg(target_os = "windows")]
    #[test]
    fn determine_config_file_path_ignores_data_dir_if_config_file_has_drive_letter_but_no_separator(
    ) {
        let _guard = EnvironmentGuard::new();
        let args = ArgsBuilder::new()
            .param("--data-directory", "data-dir")
            .param("--config-file", r"c:tmp\booga.toml");
        let args_vec: Vec<String> = args.into();

        let (config_file_path, user_specified) = determine_config_file_path(
            &RealDirsWrapper {},
            &determine_config_file_path_app(),
            args_vec.as_slice(),
        )
        .unwrap();

        assert_eq!(
            r"c:tmp\booga.toml",
            &format!("{}", config_file_path.display())
        );
        assert_eq!(true, user_specified);
    }

    #[test]
    fn request_database_password_happy_path() {
        let stdout_writer = &mut ByteArrayWriter::new();
        let streams = &mut StdStreams {
            stdin: &mut Cursor::new(&b"Too Many S3cr3ts!\n"[..]),
            stdout: stdout_writer,
            stderr: &mut ByteArrayWriter::new(),
        };
        let persistent_configuration = PersistentConfigurationMock::new()
            .check_password_result(Ok(false))
            .check_password_result(Ok(true));

        let actual = request_existing_db_password(
            streams,
            Some("Decrypt wallet"),
            "Enter password: ",
            &persistent_configuration,
        );

        assert_eq!(actual, Ok(Some("Too Many S3cr3ts!".to_string())));
        assert_eq!(
            stdout_writer.get_string(),
            "Decrypt wallet\n\
             Enter password: "
                .to_string()
        );
    }

    #[test]
    fn request_database_password_rejects_blank_password() {
        let stdout_writer = &mut ByteArrayWriter::new();
        let streams = &mut StdStreams {
            stdin: &mut Cursor::new(&b"\nbooga\n"[..]),
            stdout: stdout_writer,
            stderr: &mut ByteArrayWriter::new(),
        };
        let persistent_configuration = PersistentConfigurationMock::new()
            .check_password_result(Ok(false))
            .check_password_result(Ok(true));

        let actual = request_existing_db_password(
            streams,
            Some("Decrypt wallet"),
            "Enter password: ",
            &persistent_configuration,
        );

        assert_eq!(actual, Ok(Some("booga".to_string())));
        assert_eq!(
            stdout_writer.get_string(),
            "Decrypt wallet\n\
             Enter password: \
             Password must not be blank. Try again.\n\
             Enter password: "
                .to_string()
        );
    }

    #[test]
    fn request_existing_db_password_handles_error_checking_for_no_password() {
        let mut holder = FakeStreamHolder::new();
        let persistent_config = PersistentConfigurationMock::new()
            .check_password_result(Err(PersistentConfigError::NotPresent));

        let result =
            request_existing_db_password(&mut holder.streams(), None, "prompt", &persistent_config);

        assert_eq!(
            result,
            Err(PersistentConfigError::NotPresent.into_configurator_error("db-password"))
        )
    }

    #[test]
    fn request_existing_db_password_handles_error_checking_for_entered_password() {
        let stdout_writer = &mut ByteArrayWriter::new();
        let mut streams = &mut StdStreams {
            stdin: &mut Cursor::new(&b"Too Many S3cr3ts!\n"[..]),
            stdout: stdout_writer,
            stderr: &mut ByteArrayWriter::new(),
        };
        let persistent_config = PersistentConfigurationMock::new()
            .check_password_result(Ok(false))
            .check_password_result(Err(PersistentConfigError::NotPresent));

        let result = request_existing_db_password(&mut streams, None, "prompt", &persistent_config);

        assert_eq!(
            result,
            Err(PersistentConfigError::NotPresent.into_configurator_error("db-password"))
        )
    }

    #[test]
    fn request_database_password_detects_bad_passwords() {
        let stdout_writer = &mut ByteArrayWriter::new();
        let streams = &mut StdStreams {
            stdin: &mut Cursor::new(
                &b"first bad password\nanother bad password\nfinal bad password\n"[..],
            ),
            stdout: stdout_writer,
            stderr: &mut ByteArrayWriter::new(),
        };
        let check_password_params_arc = Arc::new(Mutex::new(vec![]));
        let persistent_configuration = PersistentConfigurationMock::new()
            .check_password_params(&check_password_params_arc)
            .check_password_result(Ok(false))
            .check_password_result(Ok(false))
            .check_password_result(Ok(false))
            .check_password_result(Ok(false));

        let actual = request_existing_db_password(
            streams,
            Some("Decrypt wallet"),
            "Enter password: ",
            &persistent_configuration,
        );

        assert_eq!(actual, Ok(None));
        assert_eq!(
            stdout_writer.get_string(),
            "Decrypt wallet\n\
             Enter password: \
             Incorrect password. Try again.\n\
             Enter password: \
             Incorrect password. Try again.\n\
             Enter password: \
             Incorrect password. Giving up.\n"
                .to_string()
        );
        let check_password_params = check_password_params_arc.lock().unwrap();
        assert_eq!(
            *check_password_params,
            vec![
                None,
                Some("first bad password".to_string()),
                Some("another bad password".to_string()),
                Some("final bad password".to_string())
            ]
        )
    }

    #[test]
    fn request_database_password_aborts_before_prompting_if_database_has_no_password() {
        let stdout_writer = &mut ByteArrayWriter::new();
        let streams = &mut StdStreams {
            stdin: &mut Cursor::new(&b""[..]),
            stdout: stdout_writer,
            stderr: &mut ByteArrayWriter::new(),
        };
        let persistent_configuration =
            PersistentConfigurationMock::new().check_password_result(Ok(true));

        let actual = request_existing_db_password(
            streams,
            Some("Decrypt wallet"),
            "Enter password: ",
            &persistent_configuration,
        );

        assert_eq!(actual, Ok(None));
        assert_eq!(stdout_writer.get_string(), "".to_string());
    }

    #[test]
    fn request_wallet_encryption_password_succeeds_on_reattempt() {
        let stdout_writer = &mut ByteArrayWriter::new();
        let streams = &mut StdStreams {
            stdin: &mut Cursor::new(
                &b"Too Many S3cr3ts!\ngarbage garbage\nToo Many S3cr3ts!\nToo Many S3cr3ts!\n"[..],
            ),
            stdout: stdout_writer,
            stderr: &mut ByteArrayWriter::new(),
        };

        let actual = request_new_db_password(
            streams,
            Some("\n\nPlease provide a password to encrypt your wallet (This password can be changed \
             later)..."), "  Enter password: ", "Confirm password: ",
        );

        assert_eq!(actual, Some("Too Many S3cr3ts!".to_string()));
        assert_eq!(
            stdout_writer.get_string(),
            "\n\nPlease provide a password to encrypt your wallet (This password can be changed later)...\
                \n  Enter password: \
                Confirm password: \
                Passwords do not match. Try again.\
                \n  Enter password: \
                Confirm password: "
                .to_string()
        );
    }

    #[test]
    fn request_wallet_encryption_password_gives_up_after_three_blank_passwords() {
        let stdout_writer = &mut ByteArrayWriter::new();
        let streams = &mut StdStreams {
            stdin: &mut Cursor::new(&b"\n\n\n"[..]),
            stdout: stdout_writer,
            stderr: &mut ByteArrayWriter::new(),
        };

        let actual = request_new_db_password(
            streams,
            Some("\n\nPlease provide a password to encrypt your wallet (This password can be changed \
             later)..."), "  Enter password: ", "\nConfirm password: ",
        );

        assert_eq!(actual, None);
        assert_eq!(
            stdout_writer.get_string(),
            "\n\nPlease provide a password to encrypt your wallet (This password can be changed later)...\
                \n  Enter password: \
                Password cannot be blank. Try again.\
                \n  Enter password: \
                Password cannot be blank. Try again.\
                \n  Enter password: \
                Password cannot be blank. Giving up.\
                \n"
                .to_string()
        );
    }

    #[test]
    fn request_wallet_encryption_password_gives_up_after_three_mismatches() {
        let stdout_writer = &mut ByteArrayWriter::new();
        let streams = &mut StdStreams {
            stdin: &mut Cursor::new(&b"one\n\ntwo\n\nthree\n\n"[..]),
            stdout: stdout_writer,
            stderr: &mut ByteArrayWriter::new(),
        };

        let actual = request_new_db_password(
            streams,
            Some("\n\nPlease provide a password to encrypt your wallet (This password can be changed \
             later)..."), "  Enter password: ", "Confirm password: ",
        );

        assert_eq!(actual, None);
        assert_eq!(
            stdout_writer.get_string(),
            "\n\nPlease provide a password to encrypt your wallet (This password can be changed later)...\
                \n  Enter password: \
                Confirm password: \
                Passwords do not match. Try again.\
                \n  Enter password: \
                Confirm password: \
                Passwords do not match. Try again.\
                \n  Enter password: \
                Confirm password: \
                Passwords do not match. Giving up.\
                \n"
                .to_string()
        );
    }

    struct TameWalletCreationConfigMaker {
        app: App<'static, 'static>,
    }

    impl WalletCreationConfigMaker for TameWalletCreationConfigMaker {
        fn make_mnemonic_passphrase(
            &self,
            _multi_config: &MultiConfig,
            streams: &mut StdStreams,
        ) -> String {
            flushed_write(streams.stdout, "Enter mnemonic passphrase: ");
            "mnemonic passphrase".to_string()
        }

        fn make_mnemonic_seed(
            &self,
            _multi_config: &MultiConfig,
            _streams: &mut StdStreams,
            _mnemonic_passphrase: &str,
            _consuming_derivation_path: &str,
            _earning_wallet_info: &Either<String, String>,
        ) -> PlainData {
            Self::hardcoded_mnemonic_seed()
        }
    }

    impl TameWalletCreationConfigMaker {
        fn hardcoded_mnemonic_seed() -> PlainData {
            let mnemonic = Mnemonic::from_phrase(
                "list noble dove unable pioneer alien live market mercy equip supreme agree",
                Language::English,
            )
            .unwrap();
            PlainData::new(Seed::new(&mnemonic, "passphrase").as_ref())
        }
    }

    impl TameWalletCreationConfigMaker {
        pub fn new() -> TameWalletCreationConfigMaker {
            TameWalletCreationConfigMaker {
                app: App::new("TameWalletCreationConfigMaker")
                    .arg(consuming_wallet_arg())
                    .arg(earning_wallet_arg("", |_| Ok(())))
                    .arg(mnemonic_passphrase_arg())
                    .arg(real_user_arg())
                    .arg(db_password_arg(DB_PASSWORD_HELP)),
            }
        }
    }

    #[test]
    fn make_wallet_creation_config_defaults() {
        let subject = TameWalletCreationConfigMaker::new();
        let vcl = Box::new(CommandLineVcl::new(vec!["test".to_string()]));
        let multi_config = make_new_test_multi_config(&subject.app, vec![vcl]).unwrap();
        let stdout_writer = &mut ByteArrayWriter::new();
        let mut streams = &mut StdStreams {
            stdin: &mut Cursor::new(&b"a terrible db password\na terrible db password\n"[..]),
            stdout: stdout_writer,
            stderr: &mut ByteArrayWriter::new(),
        };

        let config = subject.make_wallet_creation_config(&multi_config, &mut streams);

        let captured_output = stdout_writer.get_string();
        let expected_output = "Enter mnemonic passphrase: \
        \n\nPlease provide a password to encrypt your wallet (This password can be changed later)...\
        \n  Enter password:   Confirm password: ";
        assert_eq!(&captured_output, expected_output);
        let earning_wallet = Wallet::from(
            Bip32ECKeyPair::from_raw(
                TameWalletCreationConfigMaker::hardcoded_mnemonic_seed().as_ref(),
                DEFAULT_EARNING_DERIVATION_PATH,
            )
            .unwrap(),
        );
        assert_eq!(
            config,
            WalletCreationConfig {
                earning_wallet_address_opt: Some(earning_wallet.to_string()),
                derivation_path_info_opt: Some(DerivationPathWalletInfo {
                    mnemonic_seed: TameWalletCreationConfigMaker::hardcoded_mnemonic_seed(),
                    db_password: "a terrible db password".to_string(),
                    consuming_derivation_path_opt: Some(
                        DEFAULT_CONSUMING_DERIVATION_PATH.to_string()
                    ),
                }),
                real_user: RealUser::null(),
            },
        );
    }

    #[test]
    fn make_wallet_creation_config_non_defaults_with_earning_derivation_path() {
        running_test();
        let earning_path = "m/44'/60'/3'/2/1";
        let subject = TameWalletCreationConfigMaker::new();
        let args = ArgsBuilder::new()
            .param("--consuming-wallet", "m/44'/60'/1'/2/3")
            .param("--earning-wallet", "m/44'/60'/3'/2/1")
            .param("--mnemonic-passphrase", "mnemonic passphrase")
            .param("--db-password", "db password")
            .param("--real-user", "123::");
        let vcl = Box::new(CommandLineVcl::new(args.into()));
        let multi_config = make_new_test_multi_config(&subject.app, vec![vcl]).unwrap();
        let stdout_writer = &mut ByteArrayWriter::new();
        let mut streams = &mut StdStreams {
            stdin: &mut Cursor::new(&[]),
            stdout: stdout_writer,
            stderr: &mut ByteArrayWriter::new(),
        };

        let config = subject.make_wallet_creation_config(&multi_config, &mut streams);

        let captured_output = stdout_writer.get_string();
        let expected_output = "";
        assert_eq!(&captured_output, expected_output);
        let earning_wallet = Wallet::from(
            Bip32ECKeyPair::from_raw(
                TameWalletCreationConfigMaker::hardcoded_mnemonic_seed().as_ref(),
                earning_path,
            )
            .unwrap(),
        );
        assert_eq!(
            config,
            WalletCreationConfig {
                earning_wallet_address_opt: Some(earning_wallet.to_string()),
                derivation_path_info_opt: Some(DerivationPathWalletInfo {
                    mnemonic_seed: TameWalletCreationConfigMaker::hardcoded_mnemonic_seed(),
                    db_password: "db password".to_string(),
                    consuming_derivation_path_opt: Some("m/44'/60'/1'/2/3".to_string()),
                }),
                real_user: RealUser::new(Some(123), None, None),
            },
        );
    }

    #[test]
    fn make_wallet_creation_config_non_defaults_with_earning_address() {
        running_test();
        let subject = TameWalletCreationConfigMaker::new();
        let args = ArgsBuilder::new()
            .param("--consuming-wallet", "m/44'/60'/1'/2/3")
            .param(
                "--earning-wallet",
                "0x0123456789ABCDEF0123456789ABCDEF01234567",
            )
            .param("--mnemonic-passphrase", "mnemonic passphrase")
            .param("--db-password", "db password")
            .param("--real-user", "123::");
        let vcl = Box::new(CommandLineVcl::new(args.into()));
        let multi_config = make_new_test_multi_config(&subject.app, vec![vcl]).unwrap();
        let stdout_writer = &mut ByteArrayWriter::new();
        let mut streams = &mut StdStreams {
            stdin: &mut Cursor::new(&[]),
            stdout: stdout_writer,
            stderr: &mut ByteArrayWriter::new(),
        };

        let config = subject.make_wallet_creation_config(&multi_config, &mut streams);

        let captured_output = stdout_writer.get_string();
        let expected_output = "";
        assert_eq!(&captured_output, expected_output);
        assert_eq!(
            config,
            WalletCreationConfig {
                earning_wallet_address_opt: Some(
                    "0x0123456789ABCDEF0123456789ABCDEF01234567".to_string()
                ),
                derivation_path_info_opt: Some(DerivationPathWalletInfo {
                    mnemonic_seed: TameWalletCreationConfigMaker::hardcoded_mnemonic_seed(),
                    db_password: "db password".to_string(),
                    consuming_derivation_path_opt: Some("m/44'/60'/1'/2/3".to_string()),
                }),
                real_user: RealUser::new(Some(123), None, None),
            },
        );
    }

    #[test]
    #[should_panic(expected = "Wallet encryption password is required!")]
    fn make_wallet_creation_config_panics_after_three_password_mismatches() {
        running_test();
        let subject = TameWalletCreationConfigMaker::new();
        let streams = &mut StdStreams {
            stdin: &mut Cursor::new(&b"one\n\ntwo\n\nthree\n\n"[..]),
            stdout: &mut ByteArrayWriter::new(),
            stderr: &mut ByteArrayWriter::new(),
        };
        let vcl = Box::new(CommandLineVcl::new(vec!["test".to_string()]));
        let multi_config = make_new_test_multi_config(&subject.app, vec![vcl]).unwrap();

        subject.make_wallet_creation_config(&multi_config, streams);
    }

    #[test]
    fn create_wallet_configures_database_with_wallet_info() {
        let config = WalletCreationConfig {
            earning_wallet_address_opt: Some(
                "0x9707f21F95B9839A54605100Ca69dCc2e7eaA26q".to_string(),
            ),
            derivation_path_info_opt: Some(DerivationPathWalletInfo {
                mnemonic_seed: PlainData::new(&[1, 2, 3, 4]),
                db_password: "db password".to_string(),
                consuming_derivation_path_opt: Some("m/44'/60'/1'/2/3".to_string()),
            }),
            real_user: RealUser::null(),
        };
<<<<<<< HEAD
        let set_mnemonic_seed_params_arc = Arc::new(Mutex::new(vec![]));
        let set_consuming_wallet_derivation_path_params_arc = Arc::new(Mutex::new(vec![]));
        let set_earning_wallet_address_params_arc = Arc::new(Mutex::new(vec![]));
        let mut persistent_config = PersistentConfigurationMock::new()
            .set_mnemonic_seed_params(&set_mnemonic_seed_params_arc)
            .set_mnemonic_seed_result(Ok(()))
            .set_consuming_wallet_derivation_path_params(
                &set_consuming_wallet_derivation_path_params_arc,
            )
            .set_consuming_wallet_derivation_path_result(Ok(()))
            .set_earning_wallet_address_params(&set_earning_wallet_address_params_arc)
            .set_earning_wallet_address_result(Ok(()));
=======
        let set_wallet_info_params_arc = Arc::new(Mutex::new(vec![]));
        let mut persistent_config = PersistentConfigurationMock::new()
            .set_wallet_info_params(&set_wallet_info_params_arc)
            .set_wallet_info_result(Ok(()));
>>>>>>> b00c2c2c

        let result = create_wallet(&config, &mut persistent_config);

        assert_eq!(result, Ok(()));
<<<<<<< HEAD
        let set_mnemonic_seed_params = set_mnemonic_seed_params_arc.lock().unwrap();
        assert_eq!(
            *set_mnemonic_seed_params,
            vec![(seed.as_ref().to_vec(), "db password".to_string())]
        );
        let set_consuming_wallet_derivation_path_params =
            set_consuming_wallet_derivation_path_params_arc
                .lock()
                .unwrap();
=======
        let set_wallet_info_params = set_wallet_info_params_arc.lock().unwrap();
>>>>>>> b00c2c2c
        assert_eq!(
            *set_wallet_info_params,
            vec![(
                PlainData::from(vec![1u8, 2u8, 3u8, 4u8]),
                "m/44'/60'/1'/2/3".to_string(),
                "0x9707f21F95B9839A54605100Ca69dCc2e7eaA26q".to_string(),
                "db password".to_string()
            )]
        );
    }

    #[test]
    pub fn create_wallet_handles_error_setting_wallet_info() {
        let config = WalletCreationConfig {
            earning_wallet_address_opt: Some("irrelevant".to_string()),
            derivation_path_info_opt: Some(DerivationPathWalletInfo {
                mnemonic_seed: PlainData::new(b"irrelevant"),
                consuming_derivation_path_opt: Some("irrelevant".to_string()),
                db_password: "irrelevant".to_string(),
            }),
            real_user: RealUser::new(None, None, None),
        };
<<<<<<< HEAD
        let set_mnemonic_seed_params_arc = Arc::new(Mutex::new(vec![]));
        let set_consuming_wallet_derivation_path_params_arc = Arc::new(Mutex::new(vec![]));
        let set_earning_wallet_address_params_arc = Arc::new(Mutex::new(vec![]));
        let mut persistent_config = PersistentConfigurationMock::new()
            .set_mnemonic_seed_params(&set_mnemonic_seed_params_arc)
            .set_mnemonic_seed_result(Ok(()))
            .set_consuming_wallet_derivation_path_params(
                &set_consuming_wallet_derivation_path_params_arc,
            )
            .set_consuming_wallet_derivation_path_result(Ok(()))
            .set_earning_wallet_address_params(&set_earning_wallet_address_params_arc)
            .set_earning_wallet_address_result(Ok(()));

        let result = create_wallet(&config, &mut persistent_config);

        assert_eq!(result, Ok(()));
        let set_mnemonic_seed_params = set_mnemonic_seed_params_arc.lock().unwrap();
        assert_eq!(
            *set_mnemonic_seed_params,
            vec![(vec![1u8, 2u8, 3u8, 4u8], "db password".to_string())]
        );
        let set_consuming_wallet_derivation_path_params =
            set_consuming_wallet_derivation_path_params_arc
                .lock()
                .unwrap();
        assert_eq!(
            *set_consuming_wallet_derivation_path_params,
            vec![("m/44'/60'/1'/2/3".to_string(), "db password".to_string())]
        );
        let set_earning_wallet_address_params =
            set_earning_wallet_address_params_arc.lock().unwrap();
=======
        let mut persistent_config = PersistentConfigurationMock::new()
            .set_wallet_info_result(Err(PersistentConfigError::NotPresent));

        let result = create_wallet(&config, &mut persistent_config);

>>>>>>> b00c2c2c
        assert_eq!(
            result,
            Err(PersistentConfigError::NotPresent.into_configurator_error("[wallet info]"))
        );
    }

    #[test]
    pub fn create_wallet_handles_error_setting_earning_wallet() {
        let config = WalletCreationConfig {
            earning_wallet_address_opt: Some("irrelevant".to_string()),
            derivation_path_info_opt: None,
            real_user: RealUser::new(None, None, None),
        };
        let mut persistent_config = PersistentConfigurationMock::new()
            .set_earning_wallet_address_result(Err(PersistentConfigError::NotPresent));

        let result = create_wallet(&config, &mut persistent_config);

        assert_eq!(
            result,
            Err(PersistentConfigError::NotPresent.into_configurator_error("earning-wallet"))
        );
    }

    #[test]
    pub fn create_wallet_handles_error_setting_consuming_wallet_derivation_path() {
        let config = WalletCreationConfig {
            earning_wallet_address_opt: Some("irrelevant".to_string()),
            derivation_path_info_opt: Some(DerivationPathWalletInfo {
                mnemonic_seed: PlainData::new(b""),
                db_password: "password".to_string(),
                consuming_derivation_path_opt: Some("irrelevant".to_string()),
            }),
            real_user: RealUser::new(None, None, None),
        };
        let mut persistent_config = PersistentConfigurationMock::new()
            .set_earning_wallet_address_result(Ok(()))
            .set_mnemonic_seed_result(Ok(()))
            .set_consuming_wallet_derivation_path_result(Err(PersistentConfigError::NotPresent));

        let result = create_wallet(&config, &mut persistent_config);

        assert_eq!(
            result,
            Err(PersistentConfigError::NotPresent.into_configurator_error("consuming-wallet"))
        );
    }

    #[test]
    pub fn update_db_password_does_nothing_if_no_derivation_path_info_is_supplied() {
        let wallet_config = WalletCreationConfig {
            earning_wallet_address_opt: None,
            derivation_path_info_opt: None,
            real_user: RealUser::default(),
        };
        let set_password_params_arc = Arc::new(Mutex::new(vec![]));
        let mut persistent_config =
            PersistentConfigurationMock::new().change_password_params(&set_password_params_arc);

        let result = update_db_password(&wallet_config, &mut persistent_config);

        assert_eq!(result, Ok(()));
        let set_password_params = set_password_params_arc.lock().unwrap();
        assert!(set_password_params.is_empty());
    }

    #[test]
    pub fn update_db_password_sets_password_if_derivation_path_info_is_supplied() {
        let wallet_config = WalletCreationConfig {
            earning_wallet_address_opt: None,
            derivation_path_info_opt: Some(DerivationPathWalletInfo {
                mnemonic_seed: PlainData::new(&[]),
                db_password: "booga".to_string(),
                consuming_derivation_path_opt: None,
            }),
            real_user: RealUser::default(),
        };
        let set_password_params_arc = Arc::new(Mutex::new(vec![]));
        let mut persistent_config = PersistentConfigurationMock::new()
            .change_password_params(&set_password_params_arc)
            .change_password_result(Ok(()));

        update_db_password(&wallet_config, &mut persistent_config).unwrap();

        let set_password_params = set_password_params_arc.lock().unwrap();
        assert_eq!(*set_password_params, vec![(None, "booga".to_string())]);
    }

    #[test]
    pub fn update_db_password_handles_error_changing_password() {
        let wallet_config = WalletCreationConfig {
            earning_wallet_address_opt: None,
            derivation_path_info_opt: Some(DerivationPathWalletInfo {
                mnemonic_seed: PlainData::new(b""),
                db_password: "password".to_string(),
                consuming_derivation_path_opt: None,
            }),
            real_user: RealUser::new(None, None, None),
        };
        let mut persistent_config = PersistentConfigurationMock::new()
            .change_password_result(Err(PersistentConfigError::TransactionError));

        let result = update_db_password(&wallet_config, &mut persistent_config);

        assert_eq!(
            result,
            Err(PersistentConfigError::TransactionError.into_configurator_error("db-password"))
        );
    }

    #[test]
    pub fn port_is_busy_detects_free_port() {
        let port = find_free_port();

        let result = port_is_busy(port);

        assert_eq!(result, false);
    }

    #[test]
    pub fn port_is_busy_detects_busy_port() {
        let port = find_free_port();
        let _listener = TcpListener::bind(SocketAddr::new(localhost(), port)).unwrap();

        let result = port_is_busy(port);

        assert_eq!(result, true);
    }
}<|MERGE_RESOLUTION|>--- conflicted
+++ resolved
@@ -170,30 +170,6 @@
     config: &WalletCreationConfig,
     persistent_config: &mut (dyn PersistentConfiguration),
 ) -> Result<(), ConfiguratorError> {
-<<<<<<< HEAD
-    if let Some(address) = &config.earning_wallet_address_opt {
-        match persistent_config.set_earning_wallet_address(address) {
-            Ok(_) => (),
-            Err(pce) => return Err(pce.into_configurator_error("earning-wallet")),
-        }
-    }
-    if let Some(derivation_path_info) = &config.derivation_path_info_opt {
-        match persistent_config.set_mnemonic_seed(
-            &derivation_path_info.mnemonic_seed,
-            &derivation_path_info.db_password,
-        ) {
-            Ok(_) => (),
-            Err(pce) => return Err(pce.into_configurator_error("mnemonic")),
-        };
-        if let Some(consuming_derivation_path) = &derivation_path_info.consuming_derivation_path_opt
-        {
-            match persistent_config.set_consuming_wallet_derivation_path(
-                consuming_derivation_path,
-                &derivation_path_info.db_password,
-            ) {
-                Ok(_) => (),
-                Err(pce) => return Err(pce.into_configurator_error("consuming-wallet")),
-=======
     let (mnemonic_seed_opt, consuming_wallet_derivation_path_opt, db_password_opt) =
         match &config.derivation_path_info_opt {
             None => (None, None, None),
@@ -214,12 +190,10 @@
             match persistent_config.set_wallet_info(&ms, &cwdp, &ewa, &dp) {
                 Ok(_) => Ok(()),
                 Err(pce) => Err(pce.into_configurator_error("[wallet info]")),
->>>>>>> b00c2c2c
             }
         }
         _ => Ok(()),
     }
-    Ok(())
 }
 
 pub fn initialize_database(
@@ -446,11 +420,7 @@
     verifier: F,
 ) -> Result<String, PasswordError>
 where
-<<<<<<< HEAD
-    F: FnOnce(&str) -> Result<(), PasswordVerificationError>,
-=======
     F: FnOnce(String) -> Result<(), PasswordVerificationError>,
->>>>>>> b00c2c2c
 {
     let reader_opt = possible_reader_from_stream(streams);
     let password = read_password_with_reader(reader_opt).expect("Fatal error");
@@ -1679,42 +1649,15 @@
             }),
             real_user: RealUser::null(),
         };
-<<<<<<< HEAD
-        let set_mnemonic_seed_params_arc = Arc::new(Mutex::new(vec![]));
-        let set_consuming_wallet_derivation_path_params_arc = Arc::new(Mutex::new(vec![]));
-        let set_earning_wallet_address_params_arc = Arc::new(Mutex::new(vec![]));
-        let mut persistent_config = PersistentConfigurationMock::new()
-            .set_mnemonic_seed_params(&set_mnemonic_seed_params_arc)
-            .set_mnemonic_seed_result(Ok(()))
-            .set_consuming_wallet_derivation_path_params(
-                &set_consuming_wallet_derivation_path_params_arc,
-            )
-            .set_consuming_wallet_derivation_path_result(Ok(()))
-            .set_earning_wallet_address_params(&set_earning_wallet_address_params_arc)
-            .set_earning_wallet_address_result(Ok(()));
-=======
         let set_wallet_info_params_arc = Arc::new(Mutex::new(vec![]));
         let mut persistent_config = PersistentConfigurationMock::new()
             .set_wallet_info_params(&set_wallet_info_params_arc)
             .set_wallet_info_result(Ok(()));
->>>>>>> b00c2c2c
 
         let result = create_wallet(&config, &mut persistent_config);
 
         assert_eq!(result, Ok(()));
-<<<<<<< HEAD
-        let set_mnemonic_seed_params = set_mnemonic_seed_params_arc.lock().unwrap();
-        assert_eq!(
-            *set_mnemonic_seed_params,
-            vec![(seed.as_ref().to_vec(), "db password".to_string())]
-        );
-        let set_consuming_wallet_derivation_path_params =
-            set_consuming_wallet_derivation_path_params_arc
-                .lock()
-                .unwrap();
-=======
         let set_wallet_info_params = set_wallet_info_params_arc.lock().unwrap();
->>>>>>> b00c2c2c
         assert_eq!(
             *set_wallet_info_params,
             vec![(
@@ -1737,90 +1680,14 @@
             }),
             real_user: RealUser::new(None, None, None),
         };
-<<<<<<< HEAD
-        let set_mnemonic_seed_params_arc = Arc::new(Mutex::new(vec![]));
-        let set_consuming_wallet_derivation_path_params_arc = Arc::new(Mutex::new(vec![]));
-        let set_earning_wallet_address_params_arc = Arc::new(Mutex::new(vec![]));
-        let mut persistent_config = PersistentConfigurationMock::new()
-            .set_mnemonic_seed_params(&set_mnemonic_seed_params_arc)
-            .set_mnemonic_seed_result(Ok(()))
-            .set_consuming_wallet_derivation_path_params(
-                &set_consuming_wallet_derivation_path_params_arc,
-            )
-            .set_consuming_wallet_derivation_path_result(Ok(()))
-            .set_earning_wallet_address_params(&set_earning_wallet_address_params_arc)
-            .set_earning_wallet_address_result(Ok(()));
-
-        let result = create_wallet(&config, &mut persistent_config);
-
-        assert_eq!(result, Ok(()));
-        let set_mnemonic_seed_params = set_mnemonic_seed_params_arc.lock().unwrap();
-        assert_eq!(
-            *set_mnemonic_seed_params,
-            vec![(vec![1u8, 2u8, 3u8, 4u8], "db password".to_string())]
-        );
-        let set_consuming_wallet_derivation_path_params =
-            set_consuming_wallet_derivation_path_params_arc
-                .lock()
-                .unwrap();
-        assert_eq!(
-            *set_consuming_wallet_derivation_path_params,
-            vec![("m/44'/60'/1'/2/3".to_string(), "db password".to_string())]
-        );
-        let set_earning_wallet_address_params =
-            set_earning_wallet_address_params_arc.lock().unwrap();
-=======
         let mut persistent_config = PersistentConfigurationMock::new()
             .set_wallet_info_result(Err(PersistentConfigError::NotPresent));
 
         let result = create_wallet(&config, &mut persistent_config);
 
->>>>>>> b00c2c2c
         assert_eq!(
             result,
             Err(PersistentConfigError::NotPresent.into_configurator_error("[wallet info]"))
-        );
-    }
-
-    #[test]
-    pub fn create_wallet_handles_error_setting_earning_wallet() {
-        let config = WalletCreationConfig {
-            earning_wallet_address_opt: Some("irrelevant".to_string()),
-            derivation_path_info_opt: None,
-            real_user: RealUser::new(None, None, None),
-        };
-        let mut persistent_config = PersistentConfigurationMock::new()
-            .set_earning_wallet_address_result(Err(PersistentConfigError::NotPresent));
-
-        let result = create_wallet(&config, &mut persistent_config);
-
-        assert_eq!(
-            result,
-            Err(PersistentConfigError::NotPresent.into_configurator_error("earning-wallet"))
-        );
-    }
-
-    #[test]
-    pub fn create_wallet_handles_error_setting_consuming_wallet_derivation_path() {
-        let config = WalletCreationConfig {
-            earning_wallet_address_opt: Some("irrelevant".to_string()),
-            derivation_path_info_opt: Some(DerivationPathWalletInfo {
-                mnemonic_seed: PlainData::new(b""),
-                db_password: "password".to_string(),
-                consuming_derivation_path_opt: Some("irrelevant".to_string()),
-            }),
-            real_user: RealUser::new(None, None, None),
-        };
-        let mut persistent_config = PersistentConfigurationMock::new()
-            .set_earning_wallet_address_result(Ok(()))
-            .set_mnemonic_seed_result(Ok(()))
-            .set_consuming_wallet_derivation_path_result(Err(PersistentConfigError::NotPresent));
-
-        let result = create_wallet(&config, &mut persistent_config);
-
-        assert_eq!(
-            result,
-            Err(PersistentConfigError::NotPresent.into_configurator_error("consuming-wallet"))
         );
     }
 
