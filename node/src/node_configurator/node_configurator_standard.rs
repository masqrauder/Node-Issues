// Copyright (c) 2017-2019, Substratum LLC (https://substratum.net) and/or its affiliates. All rights reserved.

use crate::bootstrapper::BootstrapperConfig;
use crate::node_configurator::RealDirsWrapper;
use crate::node_configurator::{app_head, initialize_database, DirsWrapper, NodeConfigurator};
use clap::App;
use indoc::indoc;
use masq_lib::command::StdStreams;
use masq_lib::crash_point::CrashPoint;
use masq_lib::shared_schema::{shared_app, ui_port_arg};
use masq_lib::shared_schema::{ConfiguratorError, UI_PORT_HELP};

pub struct NodeConfiguratorStandardPrivileged {
    dirs_wrapper: Box<dyn DirsWrapper>,
}

impl NodeConfigurator<BootstrapperConfig> for NodeConfiguratorStandardPrivileged {
    fn configure(
        &self,
        args: &[String],
        streams: &mut StdStreams,
    ) -> Result<BootstrapperConfig, ConfiguratorError> {
        let app = app();
        let multi_config = standard::make_service_mode_multi_config(
            self.dirs_wrapper.as_ref(),
            &app,
            args,
            streams,
        )?;
        let mut bootstrapper_config = BootstrapperConfig::new();
        standard::establish_port_configurations(&mut bootstrapper_config);
        standard::privileged_parse_args(
            self.dirs_wrapper.as_ref(),
            &multi_config,
            &mut bootstrapper_config,
            streams,
        )?;
        Ok(bootstrapper_config)
    }
}

impl Default for NodeConfiguratorStandardPrivileged {
    fn default() -> Self {
        Self::new()
    }
}

impl NodeConfiguratorStandardPrivileged {
    pub fn new() -> Self {
        Self {
            dirs_wrapper: Box::new(RealDirsWrapper {}),
        }
    }
}

pub struct NodeConfiguratorStandardUnprivileged {
    dirs_wrapper: Box<dyn DirsWrapper>,
    privileged_config: BootstrapperConfig,
}

impl NodeConfigurator<BootstrapperConfig> for NodeConfiguratorStandardUnprivileged {
    fn configure(
        &self,
        args: &[String],
        streams: &mut StdStreams<'_>,
    ) -> Result<BootstrapperConfig, ConfiguratorError> {
        let app = app();
        let mut persistent_config = initialize_database(
            &self.privileged_config.data_directory,
            self.privileged_config.blockchain_bridge_config.chain_id,
        );
        let mut unprivileged_config = BootstrapperConfig::new();
        let multi_config = standard::make_service_mode_multi_config(
            self.dirs_wrapper.as_ref(),
            &app,
            args,
            streams,
        )?;
        standard::unprivileged_parse_args(
            &multi_config,
            &mut unprivileged_config,
            streams,
            Some(persistent_config.as_mut()),
        )?;
        standard::configure_database(&unprivileged_config, persistent_config.as_mut())?;
        Ok(unprivileged_config)
    }
}

impl NodeConfiguratorStandardUnprivileged {
    pub fn new(privileged_config: &BootstrapperConfig) -> Self {
        Self {
            dirs_wrapper: Box::new(RealDirsWrapper {}),
            privileged_config: privileged_config.clone(),
        }
    }
}

const HELP_TEXT: &str = indoc!(
    r"ADDITIONAL HELP:
    If you want to start the MASQ Daemon to manage the MASQ Node and the MASQ UIs, try:

        MASQNode --help --initialization

    If you want to dump the contents of the configuration table in the database so that
    you can see what's in it, try:

        MASQNode --help --dump-config

    MASQ Node listens for connections from other Nodes using the computer's
    network interface. Configuring the internet router for port forwarding is a necessary
    step for Node users to permit network communication between Nodes.

    Once started, Node prints the node descriptor to the console. The descriptor
    indicates the required port needing to be forwarded by the network router. The port is
    the last number in the descriptor, as shown below:

    95VjByq5tEUUpDcczA//zXWGE6+7YFEvzN4CDVoPbWw:86.75.30.9:1234 for testnet
                                               ^           ^^^^
    95VjByq5tEUUpDcczA//zXWGE6+7YFEvzN4CDVoPbWw@86.75.30.9:1234 for mainnet
                                               ^           ^^^^
    Note: testnet uses ':' to separate the encoded key from the IP address.
          mainnet uses '@' to separate the encoded key from the IP address.
    Steps To Forwarding Ports In The Router
        1. Log in to the router.
        2. Navigate to the router's port forwarding section, also frequently called virtual server.
        3. Create the port forwarding entries in the router."
);

pub fn app() -> App<'static, 'static> {
    shared_app(app_head().after_help(HELP_TEXT)).arg(ui_port_arg(&UI_PORT_HELP))
}

pub mod standard {
    use super::*;
    use std::net::SocketAddr;
    use std::net::{IpAddr, Ipv4Addr};

    use clap::value_t;
    use log::LevelFilter;

    use crate::blockchain::bip32::Bip32ECKeyPair;
    use crate::blockchain::blockchain_interface::chain_id_from_name;
    use crate::bootstrapper::PortConfiguration;
    use crate::db_config::persistent_configuration::{
        PersistentConfigError, PersistentConfiguration,
    };
    use crate::http_request_start_finder::HttpRequestDiscriminatorFactory;
    use crate::node_configurator::{
        data_directory_from_context, determine_config_file_path,
        real_user_data_directory_opt_and_chain_name, request_existing_db_password, DirsWrapper,
    };
    use crate::sub_lib::accountant::DEFAULT_EARNING_WALLET;
    use crate::sub_lib::cryptde::{CryptDE, PublicKey};
    use crate::sub_lib::cryptde_null::CryptDENull;
    use crate::sub_lib::cryptde_real::CryptDEReal;
    use crate::sub_lib::neighborhood::{
        NeighborhoodConfig, NeighborhoodMode, NodeDescriptor, DEFAULT_RATE_PACK,
    };
    use crate::sub_lib::node_addr::NodeAddr;
    use crate::sub_lib::utils::make_new_multi_config;
    use crate::sub_lib::wallet::Wallet;
    use crate::tls_discriminator_factory::TlsDiscriminatorFactory;
    use itertools::Itertools;
    use masq_lib::constants::{
        DEFAULT_CHAIN_NAME, DEFAULT_GAS_PRICE, DEFAULT_UI_PORT, HTTP_PORT, TLS_PORT,
    };
    use masq_lib::multi_config::{CommandLineVcl, ConfigFileVcl, EnvironmentVcl, MultiConfig};
    use masq_lib::shared_schema::{ConfiguratorError, ParamError};
    use masq_lib::test_utils::utils::DEFAULT_CHAIN_ID;
    use rustc_hex::FromHex;
    use std::str::FromStr;

    pub fn make_service_mode_multi_config<'a>(
        dirs_wrapper: &dyn DirsWrapper,
        app: &'a App,
        args: &[String],
        streams: &mut StdStreams,
    ) -> Result<MultiConfig<'a>, ConfiguratorError> {
        let (config_file_path, user_specified) =
            determine_config_file_path(dirs_wrapper, app, args)?;
        let config_file_vcl = match ConfigFileVcl::new(&config_file_path, user_specified) {
            Ok(cfv) => Box::new(cfv),
            Err(e) => return Err(ConfiguratorError::required("config-file", &e.to_string())),
        };
        make_new_multi_config(
            &app,
            vec![
                Box::new(CommandLineVcl::new(args.to_vec())),
                Box::new(EnvironmentVcl::new(&app)),
                config_file_vcl,
            ],
            streams,
        )
    }

    pub fn establish_port_configurations(config: &mut BootstrapperConfig) {
        config.port_configurations.insert(
            HTTP_PORT,
            PortConfiguration::new(
                vec![Box::new(HttpRequestDiscriminatorFactory::new())],
                false,
            ),
        );
        config.port_configurations.insert(
            TLS_PORT,
            PortConfiguration::new(
                vec![
                    Box::new(TlsDiscriminatorFactory::new()),
                    Box::new(HttpRequestDiscriminatorFactory::new()),
                ],
                false,
            ),
        );
    }

    pub fn privileged_parse_args(
        dirs_wrapper: &dyn DirsWrapper,
        multi_config: &MultiConfig,
        privileged_config: &mut BootstrapperConfig,
        _streams: &mut StdStreams<'_>,
    ) -> Result<(), ConfiguratorError> {
        privileged_config
            .blockchain_bridge_config
            .blockchain_service_url = value_m!(multi_config, "blockchain-service-url", String);

        let (real_user, data_directory_opt, chain_name) =
            real_user_data_directory_opt_and_chain_name(dirs_wrapper, &multi_config);
        let directory =
            data_directory_from_context(dirs_wrapper, &real_user, &data_directory_opt, &chain_name);
        privileged_config.real_user = real_user;
        privileged_config.data_directory = directory;
        privileged_config.blockchain_bridge_config.chain_id = chain_id_from_name(&chain_name);

        let joined_dns_servers_opt = value_m!(multi_config, "dns-servers", String);
        privileged_config.dns_servers = match joined_dns_servers_opt {
            Some(joined_dns_servers) => joined_dns_servers
                .split(',')
                .map(|ip_str| {
                    SocketAddr::new(
                        IpAddr::from_str(ip_str).expect("Bad clap validation for dns-servers"),
                        53,
                    )
                })
                .collect(),
            None => vec![SocketAddr::new(IpAddr::V4(Ipv4Addr::new(1, 1, 1, 1)), 53)],
        };

        privileged_config.log_level =
            value_m!(multi_config, "log-level", LevelFilter).unwrap_or(LevelFilter::Warn);

        privileged_config.ui_gateway_config.ui_port =
            value_m!(multi_config, "ui-port", u16).unwrap_or(DEFAULT_UI_PORT);

        privileged_config.crash_point =
            value_m!(multi_config, "crash-point", CrashPoint).unwrap_or(CrashPoint::None);

        match value_m!(multi_config, "fake-public-key", String) {
            None => (),
            Some(public_key_str) => {
                let (main_public_key, alias_public_key) = match base64::decode(&public_key_str) {
                    Ok(mut key) => {
                        let main_public_key = PublicKey::new(&key);
                        key.reverse();
                        let alias_public_key = PublicKey::new(&key);
                        (main_public_key, alias_public_key)
                    }
                    Err(e) => panic!("Invalid fake public key: {} ({:?})", public_key_str, e),
                };
                let main_cryptde_null = CryptDENull::from(
                    &main_public_key,
                    privileged_config.blockchain_bridge_config.chain_id,
                );
                let alias_cryptde_null = CryptDENull::from(
                    &alias_public_key,
                    privileged_config.blockchain_bridge_config.chain_id,
                );
                privileged_config.main_cryptde_null_opt = Some(main_cryptde_null);
                privileged_config.alias_cryptde_null_opt = Some(alias_cryptde_null);
            }
        }
        Ok(())
    }

    pub fn unprivileged_parse_args(
        multi_config: &MultiConfig,
        unprivileged_config: &mut BootstrapperConfig,
        streams: &mut StdStreams<'_>,
        persistent_config_opt: Option<&mut dyn PersistentConfiguration>,
    ) -> Result<(), ConfiguratorError> {
        unprivileged_config.clandestine_port_opt = value_m!(multi_config, "clandestine-port", u16);
        let user_specified = multi_config.arg_matches().occurrences_of("gas-price") > 0;
        unprivileged_config.blockchain_bridge_config.gas_price = if user_specified {
            value_m!(multi_config, "gas-price", u64).expect("Value disappeared")
        } else {
            match persistent_config_opt {
                Some(ref persistent_config) => match persistent_config.gas_price() {
                    Ok(Some(price)) => price,
                    Ok(None) => DEFAULT_GAS_PRICE
                        .parse()
                        .expect("DEFAULT_GAS_PRICE bad syntax"),
                    Err(pce) => return Err(pce.into_configurator_error("gas-price")),
                },
                None => 1,
            }
        };
        let mnc_result = if let Some(persistent_config) = persistent_config_opt {
            get_wallets(
                streams,
                multi_config,
                persistent_config,
                unprivileged_config,
            )?;
            make_neighborhood_config(
                multi_config,
                streams,
                Some(persistent_config),
                unprivileged_config,
            )
        } else {
            make_neighborhood_config(multi_config, streams, None, unprivileged_config)
        };
        match mnc_result {
            Ok(config) => {
                unprivileged_config.neighborhood_config = config;
                Ok(())
            }
            Err(e) => Err(e),
        }
    }

    pub fn configure_database(
        config: &BootstrapperConfig,
        persistent_config: &mut (dyn PersistentConfiguration),
    ) -> Result<(), ConfiguratorError> {
        if let Some(port) = config.clandestine_port_opt {
            if let Err(pce) = persistent_config.set_clandestine_port(port) {
                return Err(pce.into_configurator_error("clandestine-port"));
            }
        }

        if let Err(pce) = persistent_config.set_gas_price(config.blockchain_bridge_config.gas_price)
        {
            return Err(pce.into_configurator_error("gas-price"));
        }
        Ok(())
    }

    pub fn get_wallets(
        streams: &mut StdStreams,
        multi_config: &MultiConfig,
        persistent_config: &mut dyn PersistentConfiguration,
        config: &mut BootstrapperConfig,
    ) -> Result<(), ConfiguratorError> {
        let mnemonic_seed_exists = match persistent_config.mnemonic_seed_exists() {
            Ok(flag) => flag,
            Err(pce) => return Err(pce.into_configurator_error("seed")),
        };
        validate_testing_parameters(mnemonic_seed_exists, multi_config)?;
        let earning_wallet_opt =
            standard::get_earning_wallet_from_address(multi_config, persistent_config)?;
        let mut consuming_wallet_opt =
            standard::get_consuming_wallet_from_private_key(multi_config)?;

        if (earning_wallet_opt.is_none() || consuming_wallet_opt.is_none()) && mnemonic_seed_exists
        {
            if let Some(db_password) =
                standard::get_db_password(multi_config, streams, config, persistent_config)?
            {
                if consuming_wallet_opt.is_none() {
                    consuming_wallet_opt = standard::get_consuming_wallet_opt_from_derivation_path(
                        persistent_config,
                        &db_password,
                    )?;
                } else {
                    match persistent_config.consuming_wallet_derivation_path() {
                        Ok(Some(_)) => return Err(ConfiguratorError::required("consuming-private-key", "Cannot use when database contains mnemonic seed and consuming wallet derivation path")),
                        Ok(None) => (),
                        Err(pce) => return Err(pce.into_configurator_error("consuming-wallet")),
                    }
                }
            }
        }
        config.consuming_wallet = consuming_wallet_opt;
        config.earning_wallet = match earning_wallet_opt {
            Some(earning_wallet) => earning_wallet,
            None => DEFAULT_EARNING_WALLET.clone(),
        };
        Ok(())
    }

    fn validate_testing_parameters(
        mnemonic_seed_exists: bool,
        multi_config: &MultiConfig,
    ) -> Result<(), ConfiguratorError> {
        let consuming_wallet_specified =
            value_m!(multi_config, "consuming-private-key", String).is_some();
        let earning_wallet_specified = value_m!(multi_config, "earning-wallet", String).is_some();
        if mnemonic_seed_exists && (consuming_wallet_specified || earning_wallet_specified) {
            let parameter = match (consuming_wallet_specified, earning_wallet_specified) {
                (true, false) => "consuming-private-key",
                (false, true) => "earning-wallet",
                (true, true) => "consuming-private-key, earning-wallet",
                (false, false) => panic!("The if statement in Rust no longer works"),
            };
            Err(ConfiguratorError::required(parameter, "Cannot use --consuming-private-key or --earning-wallet when database contains wallet information"))
        } else {
            Ok(())
        }
    }

    pub fn make_neighborhood_config(
        multi_config: &MultiConfig,
        streams: &mut StdStreams,
        persistent_config_opt: Option<&mut dyn PersistentConfiguration>,
        unprivileged_config: &mut BootstrapperConfig,
    ) -> Result<NeighborhoodConfig, ConfiguratorError> {
        let neighbor_configs: Vec<NodeDescriptor> = {
            match convert_ci_configs(multi_config)? {
                Some(configs) => configs,
                None => match persistent_config_opt {
                    Some(persistent_config) => get_past_neighbors(
                        multi_config,
                        streams,
                        persistent_config,
                        unprivileged_config,
                    )?,
                    None => vec![],
                },
            }
        };
        match make_neighborhood_mode(multi_config, neighbor_configs) {
            Ok(mode) => Ok(NeighborhoodConfig { mode }),
            Err(e) => Err(e),
        }
    }

    #[allow(clippy::collapsible_if)]
    pub fn convert_ci_configs(
        multi_config: &MultiConfig,
    ) -> Result<Option<Vec<NodeDescriptor>>, ConfiguratorError> {
        match value_m!(multi_config, "neighbors", String) {
            None => Ok(None),
            Some(joined_configs) => {
                let cli_configs: Vec<String> = joined_configs
                    .split(',')
                    .map(|s| s.to_string())
                    .collect_vec();
                if cli_configs.is_empty() {
                    Ok(None)
                } else {
                    let dummy_cryptde: Box<dyn CryptDE> = {
                        if value_m!(multi_config, "fake-public-key", String) == None {
                            Box::new(CryptDEReal::new(DEFAULT_CHAIN_ID))
                        } else {
                            Box::new(CryptDENull::new(DEFAULT_CHAIN_ID))
                        }
                    };
                    let chain_name = value_m!(multi_config, "chain", String)
                        .unwrap_or_else(|| DEFAULT_CHAIN_NAME.to_string());
                    let results = cli_configs
                        .into_iter()
                        .map(
                            |s| match NodeDescriptor::from_str(dummy_cryptde.as_ref(), &s) {
                                Ok(nd) => if chain_name == DEFAULT_CHAIN_NAME {
                                    if nd.mainnet {
                                        Ok(nd)
                                    }
                                    else {
                                        Err(ParamError::new("neighbors", "Mainnet node descriptors use '@', not ':', as the first delimiter"))
                                    }
                                }
                                else {
                                    if nd.mainnet {
                                        Err(ParamError::new("neighbors", &format!("Mainnet node descriptor uses '@', but chain configured for '{}'", chain_name)))
                                    }
                                    else {
                                        Ok(nd)
                                    }
                                },
                                Err(e) => Err(ParamError::new("neighbors", &e)),
                            },
                        )
                        .collect_vec();
                    let errors = results
                        .clone()
                        .into_iter()
                        .flat_map(|result| match result {
                            Err(e) => Some(e),
                            Ok(_) => None,
                        })
                        .collect::<Vec<ParamError>>();
                    if errors.is_empty() {
                        Ok(Some(
                            results
                                .into_iter()
                                .filter(|result| result.is_ok())
                                .map(|result| result.expect("Error materialized"))
                                .collect::<Vec<NodeDescriptor>>(),
                        ))
                    } else {
                        Err(ConfiguratorError::new(errors))
                    }
                }
            }
        }
    }

    pub fn get_past_neighbors(
        multi_config: &MultiConfig,
        streams: &mut StdStreams,
        persistent_config: &mut dyn PersistentConfiguration,
        unprivileged_config: &mut BootstrapperConfig,
    ) -> Result<Vec<NodeDescriptor>, ConfiguratorError> {
        Ok(
            match &standard::get_db_password(
                multi_config,
                streams,
                unprivileged_config,
                persistent_config,
            )? {
                Some(db_password) => match persistent_config.past_neighbors(db_password) {
                    Ok(Some(past_neighbors)) => past_neighbors,
                    Ok(None) => vec![],
                    Err(PersistentConfigError::PasswordError) => {
                        return Err(ConfiguratorError::new(vec![ParamError::new(
                            "db-password",
                            "PasswordError",
                        )]))
                    }
                    Err(e) => {
                        return Err(ConfiguratorError::new(vec![ParamError::new(
                            "[past neighbors]",
                            &format!("{:?}", e),
                        )]))
                    }
                },
                None => vec![],
            },
        )
    }

    fn make_neighborhood_mode(
        multi_config: &MultiConfig,
        neighbor_configs: Vec<NodeDescriptor>,
    ) -> Result<NeighborhoodMode, ConfiguratorError> {
        let neighborhood_mode_opt = value_m!(multi_config, "neighborhood-mode", String);
        match neighborhood_mode_opt {
            Some(ref s) if s == "standard" => {
                neighborhood_mode_standard(multi_config, neighbor_configs)
            }
            Some(ref s) if s == "originate-only" => {
                if neighbor_configs.is_empty() {
                    Err(ConfiguratorError::required("neighborhood-mode", "Node cannot run as --neighborhood-mode originate-only without --neighbors specified"))
                } else {
                    Ok(NeighborhoodMode::OriginateOnly(
                        neighbor_configs,
                        DEFAULT_RATE_PACK,
                    ))
                }
            }
            Some(ref s) if s == "consume-only" => {
                if neighbor_configs.is_empty() {
                    Err(ConfiguratorError::required("neighborhood-mode", "Node cannot run as --neighborhood-mode consume-only without --neighbors specified"))
                } else {
                    Ok(NeighborhoodMode::ConsumeOnly(neighbor_configs))
                }
            }
            Some(ref s) if s == "zero-hop" => {
                if !neighbor_configs.is_empty() {
                    Err(ConfiguratorError::required("neighborhood-mode", "Node cannot run as --neighborhood-mode zero-hop if --neighbors is specified"))
                } else if value_m!(multi_config, "ip", IpAddr).is_some() {
                    Err(ConfiguratorError::required(
                        "neighborhood-mode",
                        "Node cannot run as --neighborhood-mode zero-hop if --ip is specified",
                    ))
                } else {
                    Ok(NeighborhoodMode::ZeroHop)
                }
            }
            // These two cases are untestable
            Some(ref s) => panic!(
                "--neighborhood-mode {} has not been properly provided for in the code",
                s
            ),
            None => neighborhood_mode_standard(multi_config, neighbor_configs),
        }
    }

    fn neighborhood_mode_standard(
        multi_config: &MultiConfig,
        neighbor_configs: Vec<NodeDescriptor>,
    ) -> Result<NeighborhoodMode, ConfiguratorError> {
        let ip = match value_m!(multi_config, "ip", IpAddr) {
            Some(ip) => ip,
            None => {
                return Err(ConfiguratorError::required(
                    "neighborhood-mode",
                    "Node cannot run as --neighborhood-mode standard without --ip specified",
                ))
            }
        };
        Ok(NeighborhoodMode::Standard(
            NodeAddr::new(&ip, &[]),
            neighbor_configs,
            DEFAULT_RATE_PACK,
        ))
    }

    fn get_earning_wallet_from_address(
        multi_config: &MultiConfig,
        persistent_config: &dyn PersistentConfiguration,
    ) -> Result<Option<Wallet>, ConfiguratorError> {
        let earning_wallet_from_command_line_opt = value_m!(multi_config, "earning-wallet", String);
        let earning_wallet_from_database_opt = match persistent_config.earning_wallet_from_address()
        {
            Ok(ewfdo) => ewfdo,
            Err(e) => return Err(e.into_configurator_error("earning-wallet")),
        };
        match (
            earning_wallet_from_command_line_opt,
            earning_wallet_from_database_opt,
        ) {
            (None, None) => Ok(None),
            (Some(address), None) => Ok(Some(
                Wallet::from_str(&address)
                    .expect("--earning-wallet not properly constrained by clap"),
            )),
            (None, Some(wallet)) => Ok(Some(wallet)),
            (Some(address), Some(wallet)) => {
                if wallet.to_string().to_lowercase() == address.to_lowercase() {
                    Ok(Some(wallet))
                } else {
                    Err(ConfiguratorError::required(
                        "earning-wallet",
                        &format!("Cannot change to an address ({}) different from that previously set ({})", address.to_lowercase(), wallet.to_string().to_lowercase())
                    ))
                }
            }
        }
    }

    fn get_consuming_wallet_opt_from_derivation_path(
        persistent_config: &dyn PersistentConfiguration,
        db_password: &str,
    ) -> Result<Option<Wallet>, ConfiguratorError> {
        match persistent_config.consuming_wallet_derivation_path() {
            Ok(None) => Ok(None),
            Ok(Some(derivation_path)) => match persistent_config.mnemonic_seed(db_password) {
                Ok(None) => Ok(None),
                Ok(Some(mnemonic_seed)) => {
                    let keypair =
                        Bip32ECKeyPair::from_raw(mnemonic_seed.as_ref(), &derivation_path)
                            .unwrap_or_else(|_| {
                                panic!(
                            "Error making keypair from mnemonic seed and derivation path {}",
                            derivation_path
                        )
                            });
                    Ok(Some(Wallet::from(keypair)))
                }
                Err(e) => match e {
                    PersistentConfigError::PasswordError => Err(ConfiguratorError::required(
                        "db-password",
                        "Incorrect password for retrieving mnemonic seed",
                    )),
                    e => panic!("{:?}", e),
                },
            },
            Err(e) => Err(e.into_configurator_error("consuming-private-key")),
        }
    }

    fn get_consuming_wallet_from_private_key(
        multi_config: &MultiConfig,
    ) -> Result<Option<Wallet>, ConfiguratorError> {
        match value_m!(multi_config, "consuming-private-key", String) {
            Some(consuming_private_key_string) => {
                match consuming_private_key_string.from_hex::<Vec<u8>>() {
                    Ok(raw_secret) => match Bip32ECKeyPair::from_raw_secret(&raw_secret[..]) {
                        Ok(keypair) => Ok(Some(Wallet::from(keypair))),
                        Err(e) => panic!(
                            "Internal error: bad clap validation for consuming-private-key: {:?}",
                            e
                        ),
                    },
                    Err(e) => panic!(
                        "Internal error: bad clap validation for consuming-private-key: {:?}",
                        e
                    ),
                }
            }
            None => Ok(None),
        }
    }

    pub fn get_db_password(
        multi_config: &MultiConfig,
        streams: &mut StdStreams,
        config: &mut BootstrapperConfig,
        persistent_config: &mut dyn PersistentConfiguration,
    ) -> Result<Option<String>, ConfiguratorError> {
        if let Some(db_password) = &config.db_password_opt {
            return Ok(Some(db_password.clone()));
        }
        let db_password_opt = match value_user_specified_m!(multi_config, "db-password", String) {
            (Some(dbp), _) => Some(dbp),
            (None, false) => None,
            (None, true) => match request_existing_db_password(
                streams,
                Some("Decrypt information from previous runs"),
                "Enter password: ",
                persistent_config,
            ) {
                Ok(password_opt) => password_opt,
                Err(e) => return Err(e),
            },
        };
        if let Some(db_password) = &db_password_opt {
            set_db_password_at_first_mention(db_password, persistent_config)?;
            config.db_password_opt = Some(db_password.clone());
        };
        Ok(db_password_opt)
    }

    fn set_db_password_at_first_mention(
        db_password: &str,
        persistent_config: &mut dyn PersistentConfiguration,
    ) -> Result<bool, ConfiguratorError> {
        match persistent_config.check_password(None) {
            Ok(true) => match persistent_config.change_password(None, db_password) {
                Ok(_) => Ok(true),
                Err(e) => Err(e.into_configurator_error("db-password")),
            },
            Ok(false) => Ok(false),
            Err(e) => Err(e.into_configurator_error("db-password")),
        }
    }

    #[cfg(test)]
    mod tests {
        use super::*;
        use crate::db_config::persistent_configuration::PersistentConfigError;
        use crate::db_config::persistent_configuration::PersistentConfigError::NotPresent;
        use crate::sub_lib::utils::make_new_test_multi_config;
        use crate::test_utils::persistent_configuration_mock::PersistentConfigurationMock;
        use crate::test_utils::{make_default_persistent_configuration, ArgsBuilder};
        use masq_lib::multi_config::VirtualCommandLine;
        use masq_lib::test_utils::fake_stream_holder::FakeStreamHolder;
        use masq_lib::test_utils::utils::TEST_DEFAULT_CHAIN_NAME;
        use masq_lib::utils::running_test;
        use std::sync::{Arc, Mutex};

        #[test]
        fn get_wallets_handles_consuming_private_key_and_earning_wallet_address_when_database_contains_mnemonic_seed(
        ) {
            running_test();
            let mut holder = FakeStreamHolder::new();
            let args = ArgsBuilder::new()
                .param(
                    "--consuming-private-key",
                    "00112233445566778899AABBCCDDEEFF00112233445566778899AABBCCDDEEFF",
                )
                .param(
                    "--earning-wallet",
                    "0x0123456789012345678901234567890123456789",
                )
                .param("--db-password", "booga");
            let vcls: Vec<Box<dyn VirtualCommandLine>> =
                vec![Box::new(CommandLineVcl::new(args.into()))];
            let multi_config = make_new_test_multi_config(&app(), vcls).unwrap();
            let mut persistent_config = PersistentConfigurationMock::new()
                .earning_wallet_from_address_result(Ok(None))
                .mnemonic_seed_exists_result(Ok(true));
            let mut bootstrapper_config = BootstrapperConfig::new();

            let result = standard::get_wallets(
                &mut holder.streams(),
                &multi_config,
                &mut persistent_config,
                &mut bootstrapper_config,
            )
            .err()
            .unwrap();

            assert_eq! (result, ConfiguratorError::required("consuming-private-key, earning-wallet", "Cannot use --consuming-private-key or --earning-wallet when database contains wallet information"))
        }

        #[test]
        fn get_wallets_handles_consuming_private_key_with_mnemonic_seed() {
            running_test();
            let mut holder = FakeStreamHolder::new();
            let args = ArgsBuilder::new()
                .param(
                    "--consuming-private-key",
                    "00112233445566778899AABBCCDDEEFF00112233445566778899AABBCCDDEEFF",
                )
                .param("--db-password", "booga");
            let vcls: Vec<Box<dyn VirtualCommandLine>> =
                vec![Box::new(CommandLineVcl::new(args.into()))];
            let multi_config = make_new_test_multi_config(&app(), vcls).unwrap();
            let mut persistent_config = PersistentConfigurationMock::new()
                .earning_wallet_from_address_result(Ok(None))
                .check_password_result(Ok(false))
                .mnemonic_seed_exists_result(Ok(true));
            let mut bootstrapper_config = BootstrapperConfig::new();

            let result = standard::get_wallets(
                &mut holder.streams(),
                &multi_config,
                &mut persistent_config,
                &mut bootstrapper_config,
            )
            .err()
            .unwrap();

            assert_eq! (result, ConfiguratorError::required("consuming-private-key", "Cannot use --consuming-private-key or --earning-wallet when database contains wallet information"))
        }

        #[test]
        fn configure_database_handles_error_during_setting_clandestine_port() {
            let mut config = BootstrapperConfig::new();
            config.clandestine_port_opt = Some(1000);
            let mut persistent_config = PersistentConfigurationMock::new()
                .set_clandestine_port_result(Err(PersistentConfigError::TransactionError));

            let result = configure_database(&config, &mut persistent_config);

            assert_eq!(
                result,
                Err(PersistentConfigError::TransactionError
                    .into_configurator_error("clandestine-port"))
            )
        }

        #[test]
        fn configure_database_handles_error_during_setting_gas_price() {
            let mut config = BootstrapperConfig::new();
            config.clandestine_port_opt = None;
            let mut persistent_config = PersistentConfigurationMock::new()
                .earning_wallet_address_result(Ok(Some(
                    "0x0123456789012345678901234567890123456789".to_string(),
                )))
                .set_gas_price_result(Err(PersistentConfigError::TransactionError));

            let result = configure_database(&config, &mut persistent_config);

            assert_eq!(
                result,
                Err(PersistentConfigError::TransactionError.into_configurator_error("gas-price"))
            )
        }

        #[test]
        fn get_earning_wallet_from_address_handles_error_retrieving_earning_wallet_from_address() {
            let args = ArgsBuilder::new().param(
                "--earning-wallet",
                "0x0123456789012345678901234567890123456789",
            );
            let vcls: Vec<Box<dyn VirtualCommandLine>> =
                vec![Box::new(CommandLineVcl::new(args.into()))];
            let multi_config = make_new_test_multi_config(&app(), vcls).unwrap();
            let persistent_config = PersistentConfigurationMock::new()
                .earning_wallet_from_address_result(Err(PersistentConfigError::NotPresent));

            let result = get_earning_wallet_from_address(&multi_config, &persistent_config);

            assert_eq!(
                result,
                Err(PersistentConfigError::NotPresent.into_configurator_error("earning-wallet"))
            );
        }

        #[test]
        fn get_consuming_wallet_opt_from_derivation_path_handles_error_retrieving_consuming_wallet_derivation_path(
        ) {
            let persistent_config = PersistentConfigurationMock::new()
                .consuming_wallet_derivation_path_result(Err(PersistentConfigError::Collision(
                    "irrelevant".to_string(),
                )));

            let result =
                get_consuming_wallet_opt_from_derivation_path(&persistent_config, "irrelevant");

            assert_eq!(
                result,
                Err(ConfiguratorError::new(vec![ParamError::new(
                    "consuming-private-key",
                    &format!(
                        "{:?}",
                        PersistentConfigError::Collision("irrelevant".to_string())
                    )
                ),]))
            )
        }

        #[test]
        fn convert_ci_configs_handles_bad_syntax() {
            running_test();
            let args = ArgsBuilder::new().param("--neighbors", "booga");
            let vcls: Vec<Box<dyn VirtualCommandLine>> =
                vec![Box::new(CommandLineVcl::new(args.into()))];
            let multi_config = make_new_test_multi_config(&app(), vcls).unwrap();

            let result = standard::convert_ci_configs(&multi_config).err().unwrap();

            assert_eq!(
                result,
                ConfiguratorError::required(
                    "neighbors",
                    "Should be <public key>[@ | :]<node address>, not 'booga'"
                )
            )
        }

        #[test]
        fn convert_ci_configs_handles_blockchain_mismatch_on_mainnet() {
            running_test();
            let args = ArgsBuilder::new()
                .param(
                    "--neighbors",
                    "abJ5XvhVbmVyGejkYUkmftF09pmGZGKg/PzRNnWQxFw:12.23.34.45:5678",
                )
                .param("--chain", DEFAULT_CHAIN_NAME);
            let vcls: Vec<Box<dyn VirtualCommandLine>> =
                vec![Box::new(CommandLineVcl::new(args.into()))];
            let multi_config = make_new_test_multi_config(&app(), vcls).unwrap();

            let result = standard::convert_ci_configs(&multi_config).err().unwrap();

            assert_eq!(
                result,
                ConfiguratorError::required(
                    "neighbors",
                    "Mainnet node descriptors use '@', not ':', as the first delimiter"
                )
            )
        }

        #[test]
        fn convert_ci_configs_handles_blockchain_mismatch_off_mainnet() {
            running_test();
            let args = ArgsBuilder::new()
                .param(
                    "--neighbors",
                    "abJ5XvhVbmVyGejkYUkmftF09pmGZGKg/PzRNnWQxFw@12.23.34.45:5678",
                )
                .param("--chain", TEST_DEFAULT_CHAIN_NAME);
            let vcls: Vec<Box<dyn VirtualCommandLine>> =
                vec![Box::new(CommandLineVcl::new(args.into()))];
            let multi_config = make_new_test_multi_config(&app(), vcls).unwrap();

            let result = standard::convert_ci_configs(&multi_config).err().unwrap();

            assert_eq!(
                result,
                ConfiguratorError::required(
                    "neighbors",
                    &format!(
                        "Mainnet node descriptor uses '@', but chain configured for '{}'",
                        TEST_DEFAULT_CHAIN_NAME
                    )
                )
            )
        }

        #[test]
        fn get_earning_wallet_from_address_handles_attempted_wallet_change() {
            running_test();
            let args = ArgsBuilder::new().param(
                "--earning-wallet",
                "0x0123456789012345678901234567890123456789",
            );
            let vcls: Vec<Box<dyn VirtualCommandLine>> =
                vec![Box::new(CommandLineVcl::new(args.into()))];
            let multi_config = make_new_test_multi_config(&app(), vcls).unwrap();
            let persistent_config = PersistentConfigurationMock::new()
                .earning_wallet_from_address_result(Ok(Some(Wallet::new(
                    "0x9876543210987654321098765432109876543210",
                ))));

            let result =
                standard::get_earning_wallet_from_address(&multi_config, &persistent_config)
                    .err()
                    .unwrap();

            assert_eq! (result, ConfiguratorError::required("earning-wallet", "Cannot change to an address (0x0123456789012345678901234567890123456789) different from that previously set (0x9876543210987654321098765432109876543210)"))
        }

        #[test]
        fn get_consuming_wallet_opt_from_derivation_path_handles_bad_password() {
            running_test();
            let persistent_config = PersistentConfigurationMock::new()
                .consuming_wallet_derivation_path_result(Ok(Some("m/44'/60'/1'/2/3".to_string())))
                .mnemonic_seed_result(Err(PersistentConfigError::PasswordError));

            let result = standard::get_consuming_wallet_opt_from_derivation_path(
                &persistent_config,
                "bad password",
            )
            .err()
            .unwrap();

            assert_eq!(
                result,
                ConfiguratorError::required(
                    "db-password",
                    "Incorrect password for retrieving mnemonic seed"
                )
            )
        }

        #[test]
        fn set_db_password_at_first_mention_handles_existing_password() {
            let check_password_params_arc = Arc::new(Mutex::new(vec![]));
            let mut persistent_config = make_default_persistent_configuration()
                .check_password_params(&check_password_params_arc)
                .check_password_result(Ok(false));

            let result =
                standard::set_db_password_at_first_mention("password", &mut persistent_config);

            assert_eq!(result, Ok(false));
            let check_password_params = check_password_params_arc.lock().unwrap();
            assert_eq!(*check_password_params, vec![None])
        }

        #[test]
        fn set_db_password_at_first_mention_sets_password_correctly() {
            let change_password_params_arc = Arc::new(Mutex::new(vec![]));
            let mut persistent_config = make_default_persistent_configuration()
                .check_password_result(Ok(true))
                .change_password_params(&change_password_params_arc)
                .change_password_result(Ok(()));

            let result =
                standard::set_db_password_at_first_mention("password", &mut persistent_config);

            assert_eq!(result, Ok(true));
            let change_password_params = change_password_params_arc.lock().unwrap();
            assert_eq!(
                *change_password_params,
                vec![(None, "password".to_string())]
            )
        }

        #[test]
        fn set_db_password_at_first_mention_handles_password_check_error() {
            let check_password_params_arc = Arc::new(Mutex::new(vec![]));
            let mut persistent_config = make_default_persistent_configuration()
                .check_password_params(&check_password_params_arc)
                .check_password_result(Err(NotPresent));

            let result =
                standard::set_db_password_at_first_mention("password", &mut persistent_config);

            assert_eq!(
                result,
                Err(NotPresent.into_configurator_error("db-password"))
            );
            let check_password_params = check_password_params_arc.lock().unwrap();
            assert_eq!(*check_password_params, vec![None])
        }

        #[test]
        fn set_db_password_at_first_mention_handles_password_set_error() {
            let change_password_params_arc = Arc::new(Mutex::new(vec![]));
            let mut persistent_config = make_default_persistent_configuration()
                .check_password_result(Ok(true))
                .change_password_params(&change_password_params_arc)
                .change_password_result(Err(NotPresent));

            let result =
                standard::set_db_password_at_first_mention("password", &mut persistent_config);

            assert_eq!(
                result,
                Err(NotPresent.into_configurator_error("db-password"))
            );
            let change_password_params = change_password_params_arc.lock().unwrap();
            assert_eq!(
                *change_password_params,
                vec![(None, "password".to_string())]
            )
        }
    }
}

#[cfg(test)]
mod tests {
    use super::*;
    use crate::blockchain::bip32::Bip32ECKeyPair;
    use crate::blockchain::blockchain_interface::{
        chain_id_from_name, chain_name_from_id, contract_address,
    };
    use crate::bootstrapper::RealUser;
    use crate::database::db_initializer::{DbInitializer, DbInitializerReal};
    use crate::db_config::config_dao::{ConfigDao, ConfigDaoReal};
    use crate::db_config::persistent_configuration::PersistentConfigError::NotPresent;
    use crate::db_config::persistent_configuration::{
        PersistentConfigError, PersistentConfigurationReal,
    };
    use crate::node_configurator::RealDirsWrapper;
    use crate::sub_lib::accountant::DEFAULT_EARNING_WALLET;
    use crate::sub_lib::cryptde::{CryptDE, PlainData, PublicKey};
    use crate::sub_lib::cryptde_null::CryptDENull;
    use crate::sub_lib::cryptde_real::CryptDEReal;
    use crate::sub_lib::neighborhood::{
        NeighborhoodConfig, NeighborhoodMode, NodeDescriptor, DEFAULT_RATE_PACK,
    };
    use crate::sub_lib::node_addr::NodeAddr;
    use crate::sub_lib::utils::make_new_test_multi_config;
    use crate::sub_lib::wallet::Wallet;
    use crate::test_utils;
    use crate::test_utils::make_default_persistent_configuration;
    use crate::test_utils::persistent_configuration_mock::PersistentConfigurationMock;
    use crate::test_utils::{assert_string_contains, main_cryptde, ArgsBuilder};
    use masq_lib::constants::{DEFAULT_CHAIN_NAME, DEFAULT_GAS_PRICE, DEFAULT_UI_PORT};
    use masq_lib::multi_config::{
        CommandLineVcl, ConfigFileVcl, NameValueVclArg, VclArg, VirtualCommandLine,
    };
    use masq_lib::shared_schema::{ConfiguratorError, ParamError};
    use masq_lib::test_utils::environment_guard::{ClapGuard, EnvironmentGuard};
    use masq_lib::test_utils::fake_stream_holder::{ByteArrayWriter, FakeStreamHolder};
    use masq_lib::test_utils::utils::{
        ensure_node_home_directory_exists, DEFAULT_CHAIN_ID, TEST_DEFAULT_CHAIN_NAME,
    };
    use masq_lib::utils::running_test;
    use rustc_hex::FromHex;
    use std::fs::File;
    use std::io::Cursor;
    use std::io::Write;
    use std::net::IpAddr;
    use std::net::SocketAddr;
    use std::path::PathBuf;
    use std::str::FromStr;
    use std::sync::{Arc, Mutex};

    fn make_default_cli_params() -> ArgsBuilder {
        ArgsBuilder::new().param("--ip", "1.2.3.4")
    }

    #[test]
    fn make_neighborhood_config_standard_happy_path() {
        running_test();
        let multi_config = make_new_test_multi_config(
            &app(),
            vec![Box::new(CommandLineVcl::new(
                ArgsBuilder::new()
                    .param("--neighborhood-mode", "standard")
                    .param("--ip", "1.2.3.4")
                    .param(
                        "--neighbors",
                        "mhtjjdMt7Gyoebtb1yiK0hdaUx6j84noHdaAHeDR1S4@1.2.3.4:1234;2345,Si06R3ulkOjJOLw1r2R9GOsY87yuinHU/IHK2FJyGnk@2.3.4.5:3456;4567",
                    )
                    .into(),
            ))]
        ).unwrap();

        let result = standard::make_neighborhood_config(
            &multi_config,
            &mut FakeStreamHolder::new().streams(),
            Some(&mut make_default_persistent_configuration()),
            &mut BootstrapperConfig::new(),
        );

        let dummy_cryptde = CryptDEReal::new(DEFAULT_CHAIN_ID);
        assert_eq!(
            result,
            Ok(NeighborhoodConfig {
                mode: NeighborhoodMode::Standard(
                    NodeAddr::new(&IpAddr::from_str("1.2.3.4").unwrap(), &[]),
                    vec![
                        NodeDescriptor::from_str(
                            &dummy_cryptde,
                            "mhtjjdMt7Gyoebtb1yiK0hdaUx6j84noHdaAHeDR1S4@1.2.3.4:1234;2345"
                        )
                        .unwrap(),
                        NodeDescriptor::from_str(
                            &dummy_cryptde,
                            "Si06R3ulkOjJOLw1r2R9GOsY87yuinHU/IHK2FJyGnk@2.3.4.5:3456;4567"
                        )
                        .unwrap()
                    ],
                    DEFAULT_RATE_PACK
                )
            })
        );
    }

    #[test]
    fn make_neighborhood_config_standard_missing_ip() {
        running_test();
        let multi_config = make_new_test_multi_config(
            &app(),
            vec![Box::new(CommandLineVcl::new(
                ArgsBuilder::new()
                    .param("--neighborhood-mode", "standard")
                    .param(
                        "--neighbors",
                        "QmlsbA@1.2.3.4:1234;2345,VGVk@2.3.4.5:3456;4567",
                    )
                    .param("--fake-public-key", "booga")
                    .into(),
            ))],
        )
        .unwrap();

        let result = standard::make_neighborhood_config(
            &multi_config,
            &mut FakeStreamHolder::new().streams(),
            Some(&mut make_default_persistent_configuration()),
            &mut BootstrapperConfig::new(),
        );

        assert_eq!(
            result,
            Err(ConfiguratorError::required(
                "neighborhood-mode",
                "Node cannot run as --neighborhood-mode standard without --ip specified"
            ))
        )
    }

    #[test]
    fn make_neighborhood_config_originate_only_doesnt_need_ip() {
        running_test();
        let multi_config = make_new_test_multi_config(
            &app(),
            vec![Box::new(CommandLineVcl::new(
                ArgsBuilder::new()
                    .param("--neighborhood-mode", "originate-only")
                    .param(
                        "--neighbors",
                        "QmlsbA@1.2.3.4:1234;2345,VGVk@2.3.4.5:3456;4567",
                    )
                    .param("--fake-public-key", "booga")
                    .into(),
            ))],
        )
        .unwrap();

        let result = standard::make_neighborhood_config(
            &multi_config,
            &mut FakeStreamHolder::new().streams(),
            Some(&mut make_default_persistent_configuration()),
            &mut BootstrapperConfig::new(),
        );

        assert_eq!(
            result,
            Ok(NeighborhoodConfig {
                mode: NeighborhoodMode::OriginateOnly(
                    vec![
                        NodeDescriptor::from_str(main_cryptde(), "QmlsbA@1.2.3.4:1234;2345")
                            .unwrap(),
                        NodeDescriptor::from_str(main_cryptde(), "VGVk@2.3.4.5:3456;4567").unwrap()
                    ],
                    DEFAULT_RATE_PACK
                )
            })
        );
    }

    #[test]
    fn make_neighborhood_config_originate_only_does_need_at_least_one_neighbor() {
        running_test();
        let multi_config = make_new_test_multi_config(
            &app(),
            vec![Box::new(CommandLineVcl::new(
                ArgsBuilder::new()
                    .param("--neighborhood-mode", "originate-only")
                    .into(),
            ))],
        )
        .unwrap();

        let result = standard::make_neighborhood_config(
            &multi_config,
            &mut FakeStreamHolder::new().streams(),
            Some(&mut make_default_persistent_configuration().check_password_result(Ok(false))),
            &mut BootstrapperConfig::new(),
        );

        assert_eq! (result, Err(ConfiguratorError::required("neighborhood-mode", "Node cannot run as --neighborhood-mode originate-only without --neighbors specified")))
    }

    #[test]
    fn make_neighborhood_config_consume_only_doesnt_need_ip() {
        running_test();
        let multi_config = make_new_test_multi_config(
            &app(),
            vec![Box::new(CommandLineVcl::new(
                ArgsBuilder::new()
                    .param("--neighborhood-mode", "consume-only")
                    .param(
                        "--neighbors",
                        "QmlsbA@1.2.3.4:1234;2345,VGVk@2.3.4.5:3456;4567",
                    )
                    .param("--fake-public-key", "booga")
                    .into(),
            ))],
        )
        .unwrap();

        let result = standard::make_neighborhood_config(
            &multi_config,
            &mut FakeStreamHolder::new().streams(),
            Some(&mut make_default_persistent_configuration()),
            &mut BootstrapperConfig::new(),
        );

        assert_eq!(
            result,
            Ok(NeighborhoodConfig {
                mode: NeighborhoodMode::ConsumeOnly(vec![
                    NodeDescriptor::from_str(main_cryptde(), "QmlsbA@1.2.3.4:1234;2345").unwrap(),
                    NodeDescriptor::from_str(main_cryptde(), "VGVk@2.3.4.5:3456;4567").unwrap()
                ],)
            })
        );
    }

    #[test]
    fn make_neighborhood_config_consume_only_does_need_at_least_one_neighbor() {
        running_test();
        let multi_config = make_new_test_multi_config(
            &app(),
            vec![Box::new(CommandLineVcl::new(
                ArgsBuilder::new()
                    .param("--neighborhood-mode", "consume-only")
                    .into(),
            ))],
        )
        .unwrap();

        let result = standard::make_neighborhood_config(
            &multi_config,
            &mut FakeStreamHolder::new().streams(),
            Some(&mut make_default_persistent_configuration().check_password_result(Ok(false))),
            &mut BootstrapperConfig::new(),
        );

        assert_eq!(
            result,
            Err(ConfiguratorError::required(
                "neighborhood-mode",
                "Node cannot run as --neighborhood-mode consume-only without --neighbors specified"
            ))
        )
    }

    #[test]
    fn make_neighborhood_config_zero_hop_doesnt_need_ip_or_neighbors() {
        running_test();
        let multi_config = make_new_test_multi_config(
            &app(),
            vec![Box::new(CommandLineVcl::new(
                ArgsBuilder::new()
                    .param("--neighborhood-mode", "zero-hop")
                    .into(),
            ))],
        )
        .unwrap();

        let result = standard::make_neighborhood_config(
            &multi_config,
            &mut FakeStreamHolder::new().streams(),
            Some(&mut make_default_persistent_configuration().check_password_result(Ok(false))),
            &mut BootstrapperConfig::new(),
        );

        assert_eq!(
            result,
            Ok(NeighborhoodConfig {
                mode: NeighborhoodMode::ZeroHop
            })
        );
    }

    #[test]
    fn make_neighborhood_config_zero_hop_cant_tolerate_ip() {
        running_test();
        let multi_config = make_new_test_multi_config(
            &app(),
            vec![Box::new(CommandLineVcl::new(
                ArgsBuilder::new()
                    .param("--neighborhood-mode", "zero-hop")
                    .param("--ip", "1.2.3.4")
                    .into(),
            ))],
        )
        .unwrap();

        let result = standard::make_neighborhood_config(
            &multi_config,
            &mut FakeStreamHolder::new().streams(),
            Some(&mut make_default_persistent_configuration().check_password_result(Ok(false))),
            &mut BootstrapperConfig::new(),
        );

        assert_eq!(
            result,
            Err(ConfiguratorError::required(
                "neighborhood-mode",
                "Node cannot run as --neighborhood-mode zero-hop if --ip is specified"
            ))
        )
    }

    #[test]
    fn make_neighborhood_config_zero_hop_cant_tolerate_neighbors() {
        running_test();
        let multi_config = make_new_test_multi_config(
            &app(),
            vec![Box::new(CommandLineVcl::new(
                ArgsBuilder::new()
                    .param("--neighborhood-mode", "zero-hop")
                    .param(
                        "--neighbors",
                        "QmlsbA@1.2.3.4:1234;2345,VGVk@2.3.4.5:3456;4567",
                    )
                    .param("--fake-public-key", "booga")
                    .into(),
            ))],
        )
        .unwrap();

        let result = standard::make_neighborhood_config(
            &multi_config,
            &mut FakeStreamHolder::new().streams(),
            Some(&mut make_default_persistent_configuration()),
            &mut BootstrapperConfig::new(),
        );

        assert_eq!(
            result,
            Err(ConfiguratorError::required(
                "neighborhood-mode",
                "Node cannot run as --neighborhood-mode zero-hop if --neighbors is specified"
            ))
        )
    }

    #[test]
    fn get_past_neighbors_handles_good_password_but_no_past_neighbors() {
        running_test();
        let multi_config = make_new_test_multi_config(&app(), vec![]).unwrap();
        let mut persistent_config =
            make_default_persistent_configuration().past_neighbors_result(Ok(None));
        let mut unprivileged_config = BootstrapperConfig::new();
        unprivileged_config.db_password_opt = Some("password".to_string());

        let result = standard::get_past_neighbors(
            &multi_config,
            &mut FakeStreamHolder::new().streams(),
            &mut persistent_config,
            &mut unprivileged_config,
        )
        .unwrap();

        assert!(result.is_empty());
    }

    #[test]
    fn get_past_neighbors_handles_unavailable_password() {
        running_test();
        let multi_config = make_new_test_multi_config(&app(), vec![]).unwrap();
        let mut persistent_config =
            make_default_persistent_configuration().check_password_result(Ok(true));
        let mut unprivileged_config = BootstrapperConfig::new();
        unprivileged_config.db_password_opt = Some("password".to_string());

        let result = standard::get_past_neighbors(
            &multi_config,
            &mut FakeStreamHolder::new().streams(),
            &mut persistent_config,
            &mut unprivileged_config,
        )
        .unwrap();

        assert!(result.is_empty());
    }

    #[test]
    fn get_past_neighbors_handles_non_password_error() {
        running_test();
        let multi_config = make_new_test_multi_config(&app(), vec![]).unwrap();
        let mut persistent_config = PersistentConfigurationMock::new()
            .check_password_result(Ok(false))
            .past_neighbors_result(Err(PersistentConfigError::NotPresent));
        let mut unprivileged_config = BootstrapperConfig::new();
        unprivileged_config.db_password_opt = Some("password".to_string());

        let result = standard::get_past_neighbors(
<<<<<<< HEAD
            &multi_config,
            &mut FakeStreamHolder::new().streams(),
            &mut persistent_config,
            &mut unprivileged_config,
        );

        assert_eq!(
            result,
            Err(ConfiguratorError::new(vec![ParamError::new(
                "[past neighbors]",
                "NotPresent"
            )]))
        );
    }

    #[test]
    fn get_past_neighbors_handles_error_getting_db_password() {
        running_test();
        let multi_config = test_utils::make_multi_config(ArgsBuilder::new().opt("--db-password"));
        let mut persistent_config = PersistentConfigurationMock::new()
            .check_password_result(Err(PersistentConfigError::NotPresent));
        let mut unprivileged_config = BootstrapperConfig::new();

        let result = standard::get_past_neighbors(
=======
>>>>>>> 2f0895c0
            &multi_config,
            &mut FakeStreamHolder::new().streams(),
            &mut persistent_config,
            &mut unprivileged_config,
        );

        assert_eq!(
            result,
            Err(ConfiguratorError::new(vec![ParamError::new(
<<<<<<< HEAD
=======
                "[past neighbors]",
                "NotPresent"
            )]))
        );
    }

    #[test]
    fn get_past_neighbors_handles_error_getting_db_password() {
        running_test();
        let multi_config = test_utils::make_multi_config(ArgsBuilder::new().opt("--db-password"));
        let mut persistent_config = PersistentConfigurationMock::new()
            .check_password_result(Err(PersistentConfigError::NotPresent));
        let mut unprivileged_config = BootstrapperConfig::new();

        let result = standard::get_past_neighbors(
            &multi_config,
            &mut FakeStreamHolder::new().streams(),
            &mut persistent_config,
            &mut unprivileged_config,
        );

        assert_eq!(
            result,
            Err(ConfiguratorError::new(vec![ParamError::new(
>>>>>>> 2f0895c0
                "db-password",
                "NotPresent"
            )]))
        );
    }

    #[test]
    fn get_past_neighbors_handles_incorrect_password() {
        running_test();
        let multi_config = test_utils::make_multi_config(ArgsBuilder::new().opt("--db-password"));
        let mut persistent_config = PersistentConfigurationMock::new()
            .check_password_result(Err(PersistentConfigError::PasswordError));
        let mut unprivileged_config = BootstrapperConfig::new();

        let result = standard::get_past_neighbors(
            &multi_config,
            &mut FakeStreamHolder::new().streams(),
            &mut persistent_config,
            &mut unprivileged_config,
        );

        assert_eq!(
            result,
            Err(ConfiguratorError::new(vec![ParamError::new(
                "db-password",
                "PasswordError"
            )]))
        );
    }

    #[test]
    fn convert_ci_configs_does_not_like_neighbors_with_bad_syntax() {
        running_test();
        let multi_config = make_new_test_multi_config(
            &app(),
            vec![Box::new(CommandLineVcl::new(
                ArgsBuilder::new().param("--neighbors", "ooga,booga").into(),
            ))],
        )
        .unwrap();

        let result = standard::convert_ci_configs(&multi_config).err();

        assert_eq!(
            result,
            Some(ConfiguratorError::new(vec![
                ParamError::new(
                    "neighbors",
                    "Should be <public key>[@ | :]<node address>, not 'ooga'"
                ),
                ParamError::new(
                    "neighbors",
                    "Should be <public key>[@ | :]<node address>, not 'booga'"
                ),
            ]))
        );
    }

    #[test]
    fn can_read_parameters_from_config_file() {
        running_test();
        let _guard = EnvironmentGuard::new();
        let home_dir = ensure_node_home_directory_exists(
            "node_configurator",
            "can_read_parameters_from_config_file",
        );
        {
            let mut config_file = File::create(home_dir.join("config.toml")).unwrap();
            config_file
                .write_all(b"dns-servers = \"111.111.111.111,222.222.222.222\"\n")
                .unwrap();
        }
        let subject = NodeConfiguratorStandardPrivileged::new();

        let configuration = subject
            .configure(
                &[
                    "".to_string(),
                    "--data-directory".to_string(),
                    home_dir.to_str().unwrap().to_string(),
                ],
                &mut FakeStreamHolder::new().streams(),
            )
            .unwrap();

        assert_eq!(
            configuration.dns_servers,
            vec![
                SocketAddr::from_str("111.111.111.111:53").unwrap(),
                SocketAddr::from_str("222.222.222.222:53").unwrap(),
            ]
        );
    }

    #[test]
    fn can_read_dns_servers_and_consuming_private_key_from_config_file() {
        running_test();
        let home_dir = ensure_node_home_directory_exists(
            "node_configurator",
            "can_read_wallet_parameters_from_config_file",
        );
        let mut persistent_config = PersistentConfigurationReal::new(Box::new(ConfigDaoReal::new(
            DbInitializerReal::new()
                .initialize(&home_dir.clone(), DEFAULT_CHAIN_ID, true)
                .unwrap(),
        )));
        let consuming_private_key =
            "89ABCDEF89ABCDEF89ABCDEF89ABCDEF89ABCDEF89ABCDEF89ABCDEF89ABCDEF";
        let config_file_path = home_dir.join("config.toml");
        {
            let mut config_file = File::create(&config_file_path).unwrap();
            writeln!(
                config_file,
                "consuming-private-key = \"{}\"",
                consuming_private_key
            )
            .unwrap();
        }
        let args = ArgsBuilder::new()
            .param("--data-directory", home_dir.to_str().unwrap())
            .param("--ip", "1.2.3.4");
        let mut bootstrapper_config = BootstrapperConfig::new();
        let multi_config = make_new_test_multi_config(
            &app(),
            vec![
                Box::new(CommandLineVcl::new(args.into())),
                Box::new(ConfigFileVcl::new(&config_file_path, false).unwrap()),
            ],
        )
        .unwrap();

        standard::privileged_parse_args(
            &RealDirsWrapper {},
            &multi_config,
            &mut bootstrapper_config,
            &mut FakeStreamHolder::new().streams(),
        )
        .unwrap();
        standard::unprivileged_parse_args(
            &multi_config,
            &mut bootstrapper_config,
            &mut FakeStreamHolder::new().streams(),
            Some(&mut persistent_config),
        )
        .unwrap();
        let consuming_private_key_bytes: Vec<u8> = consuming_private_key.from_hex().unwrap();
        let consuming_keypair =
            Bip32ECKeyPair::from_raw_secret(consuming_private_key_bytes.as_ref()).unwrap();
        assert_eq!(
            bootstrapper_config.consuming_wallet,
            Some(Wallet::from(consuming_keypair)),
        );

        let public_key = PublicKey::new(&[1, 2, 3]);
        let payer = bootstrapper_config
            .consuming_wallet
            .unwrap()
            .as_payer(&public_key, &contract_address(DEFAULT_CHAIN_ID));
        let cryptdenull = CryptDENull::from(&public_key, DEFAULT_CHAIN_ID);
        assert!(
            payer.owns_secret_key(&cryptdenull.digest()),
            "Neighborhood config should have a WalletKind::KeyPair wallet"
        );
    }

    #[test]
    fn privileged_parse_args_creates_configurations() {
        running_test();
        let home_dir = ensure_node_home_directory_exists(
            "node_configurator",
            "privileged_parse_args_creates_configurations",
        );
        let args = ArgsBuilder::new()
            .param("--config-file", "specified_config.toml")
            .param("--dns-servers", "12.34.56.78,23.45.67.89")
            .param(
                "--neighbors",
                "QmlsbA:1.2.3.4:1234;2345,VGVk:2.3.4.5:3456;4567",
            )
            .param("--ip", "34.56.78.90")
            .param("--clandestine-port", "1234")
            .param("--ui-port", "5335")
            .param("--data-directory", home_dir.to_str().unwrap())
            .param("--blockchain-service-url", "http://127.0.0.1:8545")
            .param("--log-level", "trace")
            .param("--fake-public-key", "AQIDBA")
            .param("--db-password", "secret-db-password")
            .param(
                "--earning-wallet",
                "0x0123456789012345678901234567890123456789",
            )
            .param(
                "--consuming-private-key",
                "ABCDEF01ABCDEF01ABCDEF01ABCDEF01ABCDEF01ABCDEF01ABCDEF01ABCDEF01",
            )
            .param("--real-user", "999:999:/home/booga");
        let mut config = BootstrapperConfig::new();
        let vcls: Vec<Box<dyn VirtualCommandLine>> =
            vec![Box::new(CommandLineVcl::new(args.into()))];
        let multi_config = make_new_test_multi_config(&app(), vcls).unwrap();

        standard::privileged_parse_args(
            &RealDirsWrapper {},
            &multi_config,
            &mut config,
            &mut FakeStreamHolder::new().streams(),
        )
        .unwrap();

        assert_eq!(
            value_m!(multi_config, "config-file", PathBuf),
            Some(PathBuf::from("specified_config.toml")),
        );
        assert_eq!(
            config.dns_servers,
            vec!(
                SocketAddr::from_str("12.34.56.78:53").unwrap(),
                SocketAddr::from_str("23.45.67.89:53").unwrap()
            ),
        );
        assert_eq!(config.ui_gateway_config.ui_port, 5335);
        assert_eq!(
            config.neighborhood_config,
            NeighborhoodConfig {
                mode: NeighborhoodMode::ZeroHop // not populated on the privileged side
            }
        );
        assert_eq!(
            config.blockchain_bridge_config.blockchain_service_url,
            Some("http://127.0.0.1:8545".to_string()),
        );
        assert_eq!(config.data_directory, home_dir);
        assert_eq!(
            config.main_cryptde_null_opt.unwrap().public_key(),
            &PublicKey::new(&[1, 2, 3, 4]),
        );
        assert_eq!(
            config.real_user,
            RealUser::new(Some(999), Some(999), Some(PathBuf::from("/home/booga")))
        );
    }

    #[test]
    fn unprivileged_parse_args_creates_configurations() {
        running_test();
        let home_dir = ensure_node_home_directory_exists(
            "node_configurator",
            "unprivileged_parse_args_creates_configurations",
        );
        let config_dao: Box<dyn ConfigDao> = Box::new(ConfigDaoReal::new(
            DbInitializerReal::new()
                .initialize(&home_dir.clone(), DEFAULT_CHAIN_ID, true)
                .unwrap(),
        ));
        let consuming_private_key_text =
            "ABCDEF01ABCDEF01ABCDEF01ABCDEF01ABCDEF01ABCDEF01ABCDEF01ABCDEF01";
        let consuming_private_key = PlainData::from_str(consuming_private_key_text).unwrap();
        let mut persistent_config = PersistentConfigurationReal::new(config_dao);
        let password = "secret-db-password";
        let args = ArgsBuilder::new()
            .param("--config-file", "specified_config.toml")
            .param("--dns-servers", "12.34.56.78,23.45.67.89")
            .param(
                "--neighbors",
                "QmlsbA@1.2.3.4:1234;2345,VGVk@2.3.4.5:3456;4567",
            )
            .param("--ip", "34.56.78.90")
            .param("--clandestine-port", "1234")
            .param("--ui-port", "5335")
            .param("--data-directory", home_dir.to_str().unwrap())
            .param("--blockchain-service-url", "http://127.0.0.1:8545")
            .param("--log-level", "trace")
            .param("--fake-public-key", "AQIDBA")
            .param("--db-password", password)
            .param(
                "--earning-wallet",
                "0x0123456789012345678901234567890123456789",
            )
            .param("--consuming-private-key", consuming_private_key_text)
            .param("--real-user", "999:999:/home/booga");
        let mut config = BootstrapperConfig::new();
        let vcls: Vec<Box<dyn VirtualCommandLine>> =
            vec![Box::new(CommandLineVcl::new(args.into()))];
        let multi_config = make_new_test_multi_config(&app(), vcls).unwrap();

        standard::unprivileged_parse_args(
            &multi_config,
            &mut config,
            &mut FakeStreamHolder::new().streams(),
            Some(&mut persistent_config),
        )
        .unwrap();

        assert_eq!(
            value_m!(multi_config, "config-file", PathBuf),
            Some(PathBuf::from("specified_config.toml")),
        );
        assert_eq!(
            config.earning_wallet,
            Wallet::from_str("0x0123456789012345678901234567890123456789").unwrap()
        );
        assert_eq!(Some(1234u16), config.clandestine_port_opt);
        assert_eq!(
            config.earning_wallet,
            Wallet::from_str("0x0123456789012345678901234567890123456789").unwrap()
        );
        assert_eq!(
            config.consuming_wallet,
            Some(Wallet::from(
                Bip32ECKeyPair::from_raw_secret(consuming_private_key.as_slice()).unwrap()
            )),
        );
        assert_eq!(
            config.neighborhood_config,
            NeighborhoodConfig {
                mode: NeighborhoodMode::Standard(
                    NodeAddr::new(&IpAddr::from_str("34.56.78.90").unwrap(), &[]),
                    vec![
                        NodeDescriptor::from_str(main_cryptde(), "QmlsbA@1.2.3.4:1234;2345")
                            .unwrap(),
                        NodeDescriptor::from_str(main_cryptde(), "VGVk@2.3.4.5:3456;4567").unwrap(),
                    ],
                    DEFAULT_RATE_PACK.clone()
                )
            }
        );
    }

    #[test]
    fn unprivileged_parse_args_creates_configuration_with_defaults() {
        running_test();
        let args = ArgsBuilder::new().param("--ip", "1.2.3.4");
        let mut config = BootstrapperConfig::new();
        let vcls: Vec<Box<dyn VirtualCommandLine>> =
            vec![Box::new(CommandLineVcl::new(args.into()))];
        let multi_config = make_new_test_multi_config(&app(), vcls).unwrap();

        standard::unprivileged_parse_args(
            &multi_config,
            &mut config,
            &mut FakeStreamHolder::new().streams(),
            Some(&mut make_default_persistent_configuration().check_password_result(Ok(false))),
        )
        .unwrap();

        assert_eq!(
            Some(PathBuf::from("config.toml")),
            value_m!(multi_config, "config-file", PathBuf)
        );
        assert_eq!(None, config.clandestine_port_opt);
        assert!(config
            .neighborhood_config
            .mode
            .neighbor_configs()
            .is_empty());
        assert_eq!(
            config
                .neighborhood_config
                .mode
                .node_addr_opt()
                .unwrap()
                .ip_addr(),
            IpAddr::from_str("1.2.3.4").unwrap(),
        );
        assert_eq!(config.earning_wallet, DEFAULT_EARNING_WALLET.clone(),);
        assert_eq!(config.consuming_wallet, None,);
    }

    #[test]
    fn unprivileged_parse_args_with_neighbor_in_database_but_not_command_line() {
        running_test();
        let args = ArgsBuilder::new()
            .param("--ip", "1.2.3.4")
            .param("--fake-public-key", "BORSCHT")
            .param("--db-password", "password");
        let mut config = BootstrapperConfig::new();
        config.db_password_opt = Some("password".to_string());
        let vcls: Vec<Box<dyn VirtualCommandLine>> =
            vec![Box::new(CommandLineVcl::new(args.into()))];
        let multi_config = make_new_test_multi_config(&app(), vcls).unwrap();
        let past_neighbors_params_arc = Arc::new(Mutex::new(vec![]));
        let mut persistent_configuration = make_persistent_config(
            None,
            Some("password"),
            None,
            None,
            None,
            Some("AQIDBA:1.2.3.4:1234,AgMEBQ:2.3.4.5:2345"),
        )
        .past_neighbors_params(&past_neighbors_params_arc);

        standard::unprivileged_parse_args(
            &multi_config,
            &mut config,
            &mut FakeStreamHolder::new().streams(),
            Some(&mut persistent_configuration),
        )
        .unwrap();

        assert_eq!(
            config.neighborhood_config.mode.neighbor_configs(),
            &[
                NodeDescriptor::from_str(main_cryptde(), "AQIDBA:1.2.3.4:1234").unwrap(),
                NodeDescriptor::from_str(main_cryptde(), "AgMEBQ:2.3.4.5:2345").unwrap(),
            ]
        );
        let past_neighbors_params = past_neighbors_params_arc.lock().unwrap();
        assert_eq!(past_neighbors_params[0], "password".to_string());
    }

    #[test]
    fn unprivileged_parse_args_handles_missing_gas_price() {
        let multi_config =
            test_utils::make_multi_config(ArgsBuilder::new().param("--ip", "1.2.3.4"));
        let mut unprivileged_config = BootstrapperConfig::new();
        let mut holder = FakeStreamHolder::new();
        let mut persistent_config = PersistentConfigurationMock::new()
            .gas_price_result(Ok(None))
            .earning_wallet_from_address_result(Ok(Some(Wallet::new(
                "0x0123456789012345678901234567890123456789",
            ))))
            .mnemonic_seed_exists_result(Ok(false));

        standard::unprivileged_parse_args(
            &multi_config,
            &mut unprivileged_config,
            &mut holder.streams(),
            Some(&mut persistent_config),
        )
        .unwrap();

        assert_eq!(
            unprivileged_config.blockchain_bridge_config.gas_price,
            DEFAULT_GAS_PRICE.parse::<u64>().unwrap()
        );
    }

    #[test]
    fn privileged_parse_args_creates_configuration_with_defaults() {
        running_test();
        let args = ArgsBuilder::new().param("--ip", "1.2.3.4");
        let mut config = BootstrapperConfig::new();
        let vcls: Vec<Box<dyn VirtualCommandLine>> =
            vec![Box::new(CommandLineVcl::new(args.into()))];
        let multi_config = make_new_test_multi_config(&app(), vcls).unwrap();

        standard::privileged_parse_args(
            &RealDirsWrapper {},
            &multi_config,
            &mut config,
            &mut FakeStreamHolder::new().streams(),
        )
        .unwrap();

        assert_eq!(
            Some(PathBuf::from("config.toml")),
            value_m!(multi_config, "config-file", PathBuf)
        );
        assert_eq!(
            config.dns_servers,
            vec!(SocketAddr::from_str("1.1.1.1:53").unwrap())
        );
        assert_eq!(config.crash_point, CrashPoint::None);
        assert_eq!(config.ui_gateway_config.ui_port, DEFAULT_UI_PORT);
        assert!(config.main_cryptde_null_opt.is_none());
        assert_eq!(
            config.real_user,
            RealUser::new(None, None, None).populate(&RealDirsWrapper {})
        );
    }

    #[test]
    #[cfg(not(target_os = "windows"))]
    fn privileged_parse_args_with_real_user_defaults_data_directory_properly() {
        running_test();
        let args = ArgsBuilder::new()
            .param("--ip", "1.2.3.4")
            .param("--real-user", "::/home/booga");
        let mut config = BootstrapperConfig::new();
        let vcls: Vec<Box<dyn VirtualCommandLine>> =
            vec![Box::new(CommandLineVcl::new(args.into()))];
        let multi_config = make_new_test_multi_config(&app(), vcls).unwrap();

        standard::privileged_parse_args(
            &RealDirsWrapper {},
            &multi_config,
            &mut config,
            &mut FakeStreamHolder::new().streams(),
        )
        .unwrap();

        #[cfg(target_os = "linux")]
        assert_eq!(
            config.data_directory,
            PathBuf::from("/home/booga/.local/share/MASQ").join(DEFAULT_CHAIN_NAME)
        );

        #[cfg(target_os = "macos")]
        assert_eq!(
            config.data_directory,
            PathBuf::from("/home/booga/Library/Application Support/MASQ").join(DEFAULT_CHAIN_NAME)
        );
    }

    fn make_persistent_config(
        mnemonic_seed_prefix_opt: Option<&str>,
        db_password_opt: Option<&str>,
        consuming_wallet_derivation_path_opt: Option<&str>,
        earning_wallet_address_opt: Option<&str>,
        gas_price_opt: Option<&str>,
        past_neighbors_opt: Option<&str>,
    ) -> PersistentConfigurationMock {
        let (mnemonic_seed_result, mnemonic_seed_exists_result) =
            match (mnemonic_seed_prefix_opt, db_password_opt) {
                (None, None) => (Ok(None), Ok(false)),
                (None, Some(_)) => (Ok(None), Ok(false)),
                (Some(mnemonic_seed_prefix), _) => {
                    (Ok(Some(make_mnemonic_seed(mnemonic_seed_prefix))), Ok(true))
                }
            };
        let consuming_wallet_derivation_path_opt =
            consuming_wallet_derivation_path_opt.map(|x| x.to_string());
        let earning_wallet_from_address_opt = match earning_wallet_address_opt {
            None => None,
            Some(address) => Some(Wallet::from_str(address).unwrap()),
        };
        let gas_price = gas_price_opt
            .unwrap_or(DEFAULT_GAS_PRICE)
            .parse::<u64>()
            .unwrap();
        let past_neighbors_result = match (past_neighbors_opt, db_password_opt) {
            (Some(past_neighbors), Some(_)) => Ok(Some(
                past_neighbors
                    .split(",")
                    .map(|s| NodeDescriptor::from_str(main_cryptde(), s).unwrap())
                    .collect::<Vec<NodeDescriptor>>(),
            )),
            _ => Ok(None),
        };
        PersistentConfigurationMock::new()
            .mnemonic_seed_result(mnemonic_seed_result)
            .mnemonic_seed_exists_result(mnemonic_seed_exists_result)
            .consuming_wallet_derivation_path_result(Ok(consuming_wallet_derivation_path_opt))
            .earning_wallet_from_address_result(Ok(earning_wallet_from_address_opt))
            .gas_price_result(Ok(Some(gas_price)))
            .past_neighbors_result(past_neighbors_result)
    }

    fn make_mnemonic_seed(prefix: &str) -> PlainData {
        let mut bytes: Vec<u8> = vec![];
        while bytes.len() < 64 {
            bytes.extend(prefix.as_bytes())
        }
        bytes.truncate(64);
        let result = PlainData::from(bytes);
        result
    }

    #[test]
    fn get_wallets_with_brand_new_database_establishes_default_earning_wallet_without_requiring_password(
    ) {
        running_test();
        let multi_config = test_utils::make_multi_config(ArgsBuilder::new());
        let mut persistent_config = make_persistent_config(None, None, None, None, None, None);
        let mut config = BootstrapperConfig::new();

        standard::get_wallets(
            &mut FakeStreamHolder::new().streams(),
            &multi_config,
            &mut persistent_config,
            &mut config,
        )
        .unwrap();

        assert_eq!(config.consuming_wallet, None);
        assert_eq!(config.earning_wallet, DEFAULT_EARNING_WALLET.clone());
    }

    #[test]
    fn get_wallets_handles_failure_of_mnemonic_seed_exists() {
        let multi_config = test_utils::make_multi_config(ArgsBuilder::new());
        let mut persistent_config = PersistentConfigurationMock::new()
            .earning_wallet_from_address_result(Ok(None))
            .mnemonic_seed_exists_result(Err(PersistentConfigError::NotPresent));

        let result = standard::get_wallets(
            &mut FakeStreamHolder::new().streams(),
            &multi_config,
            &mut persistent_config,
            &mut BootstrapperConfig::new(),
        );

        assert_eq!(
            result,
            Err(PersistentConfigError::NotPresent.into_configurator_error("seed"))
        );
    }

    #[test]
    fn get_wallets_handles_failure_of_consuming_wallet_derivation_path() {
        let multi_config = test_utils::make_multi_config(ArgsBuilder::new());
        let mut persistent_config = PersistentConfigurationMock::new()
            .earning_wallet_from_address_result(Ok(None))
            .mnemonic_seed_exists_result(Ok(true))
            .consuming_wallet_derivation_path_result(Err(PersistentConfigError::NotPresent));
        let mut config = BootstrapperConfig::new();
        config.db_password_opt = Some("password".to_string());

        let result = standard::get_wallets(
            &mut FakeStreamHolder::new().streams(),
            &multi_config,
            &mut persistent_config,
            &mut config,
        );

        assert_eq!(
            result,
            Err(PersistentConfigError::NotPresent.into_configurator_error("consuming-private-key"))
        );
    }

    #[test]
    fn get_wallets_handles_failure_of_get_db_password() {
        let multi_config = test_utils::make_multi_config(ArgsBuilder::new().opt("--db-password"));
        let mut persistent_config = PersistentConfigurationMock::new()
            .earning_wallet_from_address_result(Ok(None))
            .mnemonic_seed_exists_result(Ok(true))
            .check_password_result(Err(PersistentConfigError::NotPresent));
        let mut config = BootstrapperConfig::new();

        let result = standard::get_wallets(
            &mut FakeStreamHolder::new().streams(),
            &multi_config,
            &mut persistent_config,
            &mut config,
        );

        assert_eq!(
            result,
            Err(PersistentConfigError::NotPresent.into_configurator_error("db-password"))
        );
    }

    #[test]
    fn earning_wallet_address_different_from_database() {
        running_test();
        let multi_config = test_utils::make_multi_config(ArgsBuilder::new().param(
            "--earning-wallet",
            "0x0123456789012345678901234567890123456789",
        ));
        let mut persistent_config = make_persistent_config(
            None,
            None,
            None,
            Some("0x9876543210987654321098765432109876543210"),
            None,
            None,
        );
        let mut config = BootstrapperConfig::new();

        let result = standard::get_wallets(
            &mut FakeStreamHolder::new().streams(),
            &multi_config,
            &mut persistent_config,
            &mut config,
        )
        .err();

        assert_eq! (result, Some (ConfiguratorError::new (vec![
            ParamError::new ("earning-wallet", "Cannot change to an address (0x0123456789012345678901234567890123456789) different from that previously set (0x9876543210987654321098765432109876543210)")
        ])));
    }

    #[test]
    fn earning_wallet_address_matches_database() {
        running_test();
        let multi_config = test_utils::make_multi_config(ArgsBuilder::new().param(
            "--earning-wallet",
            "0xb00fa567890123456789012345678901234B00FA",
        ));
        let mut persistent_config = make_persistent_config(
            None,
            None,
            None,
            Some("0xB00FA567890123456789012345678901234b00fa"),
            None,
            None,
        );
        let mut config = BootstrapperConfig::new();

        standard::get_wallets(
            &mut FakeStreamHolder::new().streams(),
            &multi_config,
            &mut persistent_config,
            &mut config,
        )
        .unwrap();

        assert_eq!(
            config.earning_wallet,
            Wallet::new("0xb00fa567890123456789012345678901234b00fa")
        );
    }

    #[test]
    fn consuming_wallet_private_key_plus_mnemonic_seed() {
        running_test();
        let consuming_private_key_hex =
            "ABCDABCDABCDABCDABCDABCDABCDABCDABCDABCDABCDABCDABCDABCDABCDABCD";
        let multi_config = test_utils::make_multi_config(
            ArgsBuilder::new()
                .param("--db-password", "password")
                .param("--consuming-private-key", &consuming_private_key_hex),
        );
        let mnemonic_seed_prefix = "mnemonic_seed";
        let mut persistent_config = make_persistent_config(
            Some(mnemonic_seed_prefix),
            Some("password"),
            None,
            None,
            None,
            None,
        );
        let mut config = BootstrapperConfig::new();

        let result = standard::get_wallets(
            &mut FakeStreamHolder::new().streams(),
            &multi_config,
            &mut persistent_config,
            &mut config,
        )
        .err();

        assert_eq! (result, Some (ConfiguratorError::new (vec![
            ParamError::new ("consuming-private-key", "Cannot use --consuming-private-key or --earning-wallet when database contains wallet information")
        ])));
    }

    #[test]
    fn earning_wallet_address_plus_mnemonic_seed() {
        running_test();
        let multi_config = test_utils::make_multi_config(
            ArgsBuilder::new().param("--db-password", "password").param(
                "--earning-wallet",
                "0xcafedeadbeefbabefacecafedeadbeefbabeface",
            ),
        );
        let mnemonic_seed_prefix = "mnemonic_seed";
        let mut persistent_config = make_persistent_config(
            Some(mnemonic_seed_prefix),
            Some("password"),
            None,
            None,
            None,
            None,
        );
        let mut config = BootstrapperConfig::new();

        let result = standard::get_wallets(
            &mut FakeStreamHolder::new().streams(),
            &multi_config,
            &mut persistent_config,
            &mut config,
        )
        .err();

        assert_eq! (result, Some (ConfiguratorError::new (vec![
            ParamError::new ("earning-wallet", "Cannot use --consuming-private-key or --earning-wallet when database contains wallet information")
        ])));
    }

    #[test]
    fn consuming_wallet_derivation_path_plus_earning_wallet_address_plus_mnemonic_seed() {
        running_test();
        let multi_config =
            test_utils::make_multi_config(ArgsBuilder::new().param("--db-password", "password"));
        let mnemonic_seed_prefix = "mnemonic_seed";
        let mut persistent_config = make_persistent_config(
            Some(mnemonic_seed_prefix),
            Some("password"),
            Some("m/44'/60'/1'/2/3"),
            Some("0xcafedeadbeefbabefacecafedeadbeefbabeface"),
            None,
            None,
        )
        .check_password_result(Ok(false));
        let mut config = BootstrapperConfig::new();

        standard::get_wallets(
            &mut FakeStreamHolder::new().streams(),
            &multi_config,
            &mut persistent_config,
            &mut config,
        )
        .unwrap();

        let mnemonic_seed = make_mnemonic_seed(mnemonic_seed_prefix);
        let expected_consuming_wallet = Wallet::from(
            Bip32ECKeyPair::from_raw(mnemonic_seed.as_ref(), "m/44'/60'/1'/2/3").unwrap(),
        );
        assert_eq!(config.consuming_wallet, Some(expected_consuming_wallet));
        assert_eq!(
            config.earning_wallet,
            Wallet::from_str("0xcafedeadbeefbabefacecafedeadbeefbabeface").unwrap()
        );
    }

    #[test]
    fn consuming_wallet_derivation_path_plus_mnemonic_seed_with_no_db_password_parameter() {
        running_test();
        let multi_config = test_utils::make_multi_config(ArgsBuilder::new());
        let mnemonic_seed_prefix = "mnemonic_seed";
        let mut persistent_config = make_persistent_config(
            Some(mnemonic_seed_prefix),
            None,
            Some("m/44'/60'/1'/2/3"),
            Some("0xcafedeadbeefbabefacecafedeadbeefbabeface"),
            None,
            None,
        )
        .check_password_result(Ok(false));
        let mut config = BootstrapperConfig::new();

        standard::get_wallets(
            &mut FakeStreamHolder::new().streams(),
            &multi_config,
            &mut persistent_config,
            &mut config,
        )
        .unwrap();

        assert_eq!(config.consuming_wallet, None);
        assert_eq!(
            config.earning_wallet,
            Wallet::from_str("0xcafedeadbeefbabefacecafedeadbeefbabeface").unwrap()
        );
    }

    #[test]
    fn consuming_wallet_derivation_path_plus_mnemonic_seed_with_no_db_password_value() {
        running_test();
        let multi_config = test_utils::make_multi_config(ArgsBuilder::new().opt("--db-password"));
        let mnemonic_seed_prefix = "mnemonic_seed";
        let mut persistent_config = make_persistent_config(
            Some(mnemonic_seed_prefix),
            None,
            Some("m/44'/60'/1'/2/3"),
            Some("0xcafedeadbeefbabefacecafedeadbeefbabeface"),
            None,
            None,
        )
        .check_password_result(Ok(false))
        .check_password_result(Ok(true))
        .check_password_result(Ok(false));
        let mut config = BootstrapperConfig::new();
        let mut stdout_writer = ByteArrayWriter::new();
        let mut streams = &mut StdStreams {
            stdin: &mut Cursor::new(&b"prompt for me\n"[..]),
            stdout: &mut stdout_writer,
            stderr: &mut ByteArrayWriter::new(),
        };

        standard::get_wallets(
            &mut streams,
            &multi_config,
            &mut persistent_config,
            &mut config,
        )
        .unwrap();

        let captured_output = stdout_writer.get_string();
        assert_eq!(
            captured_output,
            "Decrypt information from previous runs\nEnter password: "
        );
        let mnemonic_seed = make_mnemonic_seed(mnemonic_seed_prefix);
        let expected_consuming_wallet = Wallet::from(
            Bip32ECKeyPair::from_raw(mnemonic_seed.as_ref(), "m/44'/60'/1'/2/3").unwrap(),
        );
        assert_eq!(config.consuming_wallet, Some(expected_consuming_wallet));
        assert_eq!(
            config.earning_wallet,
            Wallet::from_str("0xcafedeadbeefbabefacecafedeadbeefbabeface").unwrap()
        );
    }

    #[test]
    fn unprivileged_parse_args_with_invalid_consuming_wallet_private_key_reacts_correctly() {
        running_test();
        let home_directory = ensure_node_home_directory_exists(
            "node_configurator",
            "parse_args_with_invalid_consuming_wallet_private_key_panics_correctly",
        );

        let args = ArgsBuilder::new().param("--data-directory", home_directory.to_str().unwrap());
        let vcl_args: Vec<Box<dyn VclArg>> = vec![Box::new(NameValueVclArg::new(
            &"--consuming-private-key",
            &"not valid hex",
        ))];

        let faux_environment = CommandLineVcl::from(vcl_args);

        let vcls: Vec<Box<dyn VirtualCommandLine>> = vec![
            Box::new(faux_environment),
            Box::new(CommandLineVcl::new(args.into())),
        ];

        let result = make_new_test_multi_config(&app(), vcls).err().unwrap();

        assert_eq!(
            result,
            ConfiguratorError::required("consuming-private-key", "Invalid value: not valid hex")
        )
    }

    #[test]
    fn unprivileged_parse_args_consuming_private_key_happy_path() {
        running_test();
        let home_directory = ensure_node_home_directory_exists(
            "node_configurator",
            "parse_args_consuming_private_key_happy_path",
        );

        let args = ArgsBuilder::new()
            .param("--ip", "1.2.3.4")
            .param("--data-directory", home_directory.to_str().unwrap())
            .opt("--db-password");
        let vcl_args: Vec<Box<dyn VclArg>> = vec![Box::new(NameValueVclArg::new(
            &"--consuming-private-key",
            &"cc46befe8d169b89db447bd725fc2368b12542113555302598430cb5d5c74ea9",
        ))];

        let faux_environment = CommandLineVcl::from(vcl_args);

        let mut config = BootstrapperConfig::new();
        config.db_password_opt = Some("password".to_string());
        let vcls: Vec<Box<dyn VirtualCommandLine>> = vec![
            Box::new(faux_environment),
            Box::new(CommandLineVcl::new(args.into())),
        ];
        let multi_config = make_new_test_multi_config(&app(), vcls).unwrap();
        let stdout_writer = &mut ByteArrayWriter::new();
        let mut streams = &mut StdStreams {
            stdin: &mut Cursor::new(&b""[..]),
            stdout: stdout_writer,
            stderr: &mut ByteArrayWriter::new(),
        };

        standard::unprivileged_parse_args(
            &multi_config,
            &mut config,
            &mut streams,
            Some(&mut make_default_persistent_configuration()),
        )
        .unwrap();

        let captured_output = stdout_writer.get_string();
        let expected_output = "";
        assert!(config.consuming_wallet.is_some());
        assert_eq!(
            format!("{}", config.consuming_wallet.unwrap()),
            "0x8e4d2317e56c8fd1fc9f13ba2aa62df1c5a542a7".to_string()
        );
        assert_eq!(captured_output, expected_output);
    }

    #[test]
    fn get_db_password_shortcuts_if_its_already_gotten() {
        running_test();
        let multi_config = make_new_test_multi_config(&app(), vec![]).unwrap();
        let mut holder = FakeStreamHolder::new();
        let mut config = BootstrapperConfig::new();
        let mut persistent_config =
            make_default_persistent_configuration().check_password_result(Ok(false));
        config.db_password_opt = Some("password".to_string());

        let result = standard::get_db_password(
            &multi_config,
            &mut holder.streams(),
            &mut config,
            &mut persistent_config,
        );

        assert_eq!(result, Ok(Some("password".to_string())));
    }

    #[test]
    fn get_db_password_doesnt_bother_if_database_has_no_password_yet() {
        running_test();
        let multi_config = make_new_test_multi_config(&app(), vec![]).unwrap();
        let mut holder = FakeStreamHolder::new();
        let mut config = BootstrapperConfig::new();
        let mut persistent_config =
            make_default_persistent_configuration().check_password_result(Ok(true));

        let result = standard::get_db_password(
            &multi_config,
            &mut holder.streams(),
            &mut config,
            &mut persistent_config,
<<<<<<< HEAD
        );

        assert_eq!(result, Ok(None));
    }

    #[test]
    fn get_db_password_handles_database_read_error() {
        running_test();
        let multi_config = test_utils::make_multi_config(ArgsBuilder::new().opt("--db-password"));
        let mut streams = &mut StdStreams {
            stdin: &mut Cursor::new(&b"Too Many S3cr3ts!\n"[..]),
            stdout: &mut ByteArrayWriter::new(),
            stderr: &mut ByteArrayWriter::new(),
        };
        let mut config = BootstrapperConfig::new();
        let mut persistent_config = make_default_persistent_configuration()
            .check_password_result(Ok(false))
            .check_password_result(Err(PersistentConfigError::NotPresent));

        let result = standard::get_db_password(
            &multi_config,
            &mut streams,
            &mut config,
            &mut persistent_config,
        );

=======
        );

        assert_eq!(result, Ok(None));
    }

    #[test]
    fn get_db_password_handles_database_read_error() {
        running_test();
        let multi_config = test_utils::make_multi_config(ArgsBuilder::new().opt("--db-password"));
        let mut streams = &mut StdStreams {
            stdin: &mut Cursor::new(&b"Too Many S3cr3ts!\n"[..]),
            stdout: &mut ByteArrayWriter::new(),
            stderr: &mut ByteArrayWriter::new(),
        };
        let mut config = BootstrapperConfig::new();
        let mut persistent_config = make_default_persistent_configuration()
            .check_password_result(Ok(false))
            .check_password_result(Err(PersistentConfigError::NotPresent));

        let result = standard::get_db_password(
            &multi_config,
            &mut streams,
            &mut config,
            &mut persistent_config,
        );

>>>>>>> 2f0895c0
        assert_eq!(
            result,
            Err(PersistentConfigError::NotPresent.into_configurator_error("db-password"))
        );
    }

    #[test]
    fn get_db_password_handles_database_write_error() {
        running_test();
        let multi_config =
            test_utils::make_multi_config(ArgsBuilder::new().param("--db-password", "password"));
        let mut config = BootstrapperConfig::new();
        let mut persistent_config = make_default_persistent_configuration()
            .check_password_result(Ok(true))
            .check_password_result(Ok(true))
            .check_password_result(Ok(true))
            .change_password_result(Err(NotPresent));

        let result = standard::get_db_password(
            &multi_config,
            &mut FakeStreamHolder::new().streams(),
            &mut config,
            &mut persistent_config,
        );

        assert_eq!(
            result,
            Err(PersistentConfigError::NotPresent.into_configurator_error("db-password"))
        );
    }

    #[test]
    fn no_parameters_produces_configuration_for_crash_point() {
        running_test();
        let args = make_default_cli_params();
        let mut config = BootstrapperConfig::new();
        let vcl = Box::new(CommandLineVcl::new(args.into()));
        let multi_config = make_new_test_multi_config(&app(), vec![vcl]).unwrap();

        standard::privileged_parse_args(
            &RealDirsWrapper {},
            &multi_config,
            &mut config,
            &mut FakeStreamHolder::new().streams(),
        )
        .unwrap();

        assert_eq!(config.crash_point, CrashPoint::None);
    }

    #[test]
    fn with_parameters_produces_configuration_for_crash_point() {
        running_test();
        let args = make_default_cli_params().param("--crash-point", "panic");
        let mut config = BootstrapperConfig::new();
        let vcl = Box::new(CommandLineVcl::new(args.into()));
        let multi_config = make_new_test_multi_config(&app(), vec![vcl]).unwrap();

        standard::privileged_parse_args(
            &RealDirsWrapper {},
            &multi_config,
            &mut config,
            &mut FakeStreamHolder::new().streams(),
        )
        .unwrap();

        assert_eq!(config.crash_point, CrashPoint::Panic);
    }

    #[test]
    fn privileged_generate_configuration_senses_when_user_specifies_config_file() {
        running_test();
        let subject = NodeConfiguratorStandardPrivileged::new();
        let args = ArgsBuilder::new().param("--config-file", "booga.toml"); // nonexistent config file: should stimulate panic because user-specified
        let args_vec: Vec<String> = args.into();

        let result = subject
            .configure(args_vec.as_slice(), &mut FakeStreamHolder::new().streams())
            .err();

        match result {
            None => panic!("Expected a value, got None"),
            Some(mut error) => {
                assert_eq!(error.param_errors.len(), 1);
                let param_error = error.param_errors.remove(0);
                assert_eq!(param_error.parameter, "config-file".to_string());
                assert_string_contains(&param_error.reason, "Couldn't open configuration file ");
                assert_string_contains(&param_error.reason, ". Are you sure it exists?");
            }
        }
    }

    #[test]
    fn unprivileged_generate_configuration_senses_when_user_specifies_config_file() {
        running_test();
        let data_dir = ensure_node_home_directory_exists(
            "node_configurator_standard",
            "unprivileged_generate_configuration_senses_when_user_specifies_config_file",
        );
        let mut subject = NodeConfiguratorStandardUnprivileged::new(&BootstrapperConfig::new());
        subject.privileged_config = BootstrapperConfig::new();
        subject.privileged_config.data_directory = data_dir;
        let args = ArgsBuilder::new().param("--config-file", "booga.toml"); // nonexistent config file: should stimulate panic because user-specified
        let args_vec: Vec<String> = args.into();

        let result = subject
            .configure(args_vec.as_slice(), &mut FakeStreamHolder::new().streams())
            .err();

        match result {
            None => panic!("Expected a value, got None"),
            Some(mut error) => {
                assert_eq!(error.param_errors.len(), 1);
                let param_error = error.param_errors.remove(0);
                assert_eq!(param_error.parameter, "config-file".to_string());
                assert_string_contains(&param_error.reason, "Couldn't open configuration file ");
                assert_string_contains(&param_error.reason, ". Are you sure it exists?");
            }
        }
    }

    #[test]
    fn privileged_configuration_accepts_network_chain_selection_for_multinode() {
        running_test();
        let _clap_guard = ClapGuard::new();
        let subject = NodeConfiguratorStandardPrivileged::new();
        let args = ArgsBuilder::new()
            .param("--ip", "1.2.3.4")
            .param("--chain", "dev");
        let args_vec: Vec<String> = args.into();

        let config = subject
            .configure(args_vec.as_slice(), &mut FakeStreamHolder::new().streams())
            .unwrap();

        assert_eq!(
            config.blockchain_bridge_config.chain_id,
            chain_id_from_name("dev")
        );
    }

    #[test]
    fn privileged_configuration_accepts_network_chain_selection_for_ropsten() {
        running_test();
        let subject = NodeConfiguratorStandardPrivileged::new();
        let args = ArgsBuilder::new()
            .param("--ip", "1.2.3.4")
            .param("--chain", TEST_DEFAULT_CHAIN_NAME);
        let args_vec: Vec<String> = args.into();

        let config = subject
            .configure(args_vec.as_slice(), &mut FakeStreamHolder::new().streams())
            .unwrap();

        assert_eq!(
            config.blockchain_bridge_config.chain_id,
            chain_id_from_name(TEST_DEFAULT_CHAIN_NAME)
        );
    }

    #[test]
    fn privileged_configuration_defaults_network_chain_selection_to_mainnet() {
        running_test();
        let _clap_guard = ClapGuard::new();
        let subject = NodeConfiguratorStandardPrivileged::new();
        let args = ArgsBuilder::new().param("--ip", "1.2.3.4");
        let args_vec: Vec<String> = args.into();

        let config = subject
            .configure(args_vec.as_slice(), &mut FakeStreamHolder::new().streams())
            .unwrap();

        assert_eq!(
            chain_name_from_id(config.blockchain_bridge_config.chain_id),
            DEFAULT_CHAIN_NAME
        );
    }

    #[test]
    fn privileged_configuration_accepts_ropsten_network_chain_selection() {
        running_test();
        let subject = NodeConfiguratorStandardPrivileged::new();
        let args = ArgsBuilder::new()
            .param("--ip", "1.2.3.4")
            .param("--chain", TEST_DEFAULT_CHAIN_NAME);
        let args_vec: Vec<String> = args.into();

        let bootstrapper_config = subject
            .configure(args_vec.as_slice(), &mut FakeStreamHolder::new().streams())
            .unwrap();
        assert_eq!(
            bootstrapper_config.blockchain_bridge_config.chain_id,
            chain_id_from_name(TEST_DEFAULT_CHAIN_NAME)
        );
    }

    #[test]
    fn unprivileged_configuration_gets_parameter_gas_price() {
        running_test();
        let _clap_guard = ClapGuard::new();
        let data_dir = ensure_node_home_directory_exists(
            "node_configurator_standard",
            "unprivileged_configuration_gets_parameter_gas_price",
        );
        let mut subject = NodeConfiguratorStandardUnprivileged::new(&BootstrapperConfig::new());
        subject.privileged_config = BootstrapperConfig::new();
        subject.privileged_config.data_directory = data_dir;
        let args = ArgsBuilder::new()
            .param("--ip", "1.2.3.4")
            .param("--gas-price", "57");
        let args_vec: Vec<String> = args.into();

        let config = subject
            .configure(args_vec.as_slice(), &mut FakeStreamHolder::new().streams())
            .unwrap();

        assert_eq!(config.blockchain_bridge_config.gas_price, 57);
    }

    #[test]
    fn unprivileged_configuration_sets_default_gas_price_when_not_provided() {
        running_test();
        let _clap_guard = ClapGuard::new();
        let data_dir = ensure_node_home_directory_exists(
            "node_configurator_standard",
            "unprivileged_configuration_sets_default_gas_price_when_not_provided",
        );
        let mut subject = NodeConfiguratorStandardUnprivileged::new(&BootstrapperConfig::new());
        subject.privileged_config = BootstrapperConfig::new();
        subject.privileged_config.data_directory = data_dir;
        let args = ArgsBuilder::new().param("--ip", "1.2.3.4");
        let args_vec: Vec<String> = args.into();

        let config = subject
            .configure(args_vec.as_slice(), &mut FakeStreamHolder::new().streams())
            .unwrap();

        assert_eq!(config.blockchain_bridge_config.gas_price, 1);
    }

    #[test]
    fn privileged_configuration_rejects_invalid_gas_price() {
        running_test();
        let _clap_guard = ClapGuard::new();
        let subject = NodeConfiguratorStandardPrivileged::new();
        let args = ArgsBuilder::new().param("--gas-price", "unleaded");
        let args_vec: Vec<String> = args.into();

        let result = subject
            .configure(args_vec.as_slice(), &mut FakeStreamHolder::new().streams())
            .err()
            .unwrap();

        assert_eq!(
            result,
            ConfiguratorError::required("gas-price", "Invalid value: unleaded")
        )
    }

    #[test]
    fn configure_database_with_data_specified_on_command_line_but_not_in_database_without_seed() {
        running_test();
        let mut config = BootstrapperConfig::new();
        config.clandestine_port_opt = Some(1234);
        let earning_address = "0x0123456789012345678901234567890123456789";
        let consuming_private_key_text =
            "ABCD00EFABCD00EFABCD00EFABCD00EFABCD00EFABCD00EFABCD00EFABCD00EF";
        let consuming_private_key = PlainData::from_str(consuming_private_key_text).unwrap();
        let gas_price = 4u64;
        let keypair = Bip32ECKeyPair::from_raw_secret(consuming_private_key.as_slice()).unwrap();
        config.earning_wallet = Wallet::new(earning_address);
        config.consuming_wallet = Some(Wallet::from(keypair));
        config.blockchain_bridge_config.gas_price = gas_price;
        let set_clandestine_port_params_arc = Arc::new(Mutex::new(vec![]));
        let set_gas_price_params_arc = Arc::new(Mutex::new(vec![]));
        let mut persistent_config = PersistentConfigurationMock::new()
            .earning_wallet_address_result(Ok(None))
            .consuming_wallet_derivation_path_result(Ok(None))
            .set_clandestine_port_params(&set_clandestine_port_params_arc)
            .set_clandestine_port_result(Ok(()))
            .set_gas_price_params(&set_gas_price_params_arc)
            .set_gas_price_result(Ok(()));

        let result = standard::configure_database(&config, &mut persistent_config);

        assert_eq!(result, Ok(()));
        let set_clandestine_port_params = set_clandestine_port_params_arc.lock().unwrap();
        assert_eq!(*set_clandestine_port_params, vec![1234]);
        let set_gas_price_params = set_gas_price_params_arc.lock().unwrap();
        assert_eq!(*set_gas_price_params, vec![gas_price]);
    }

    #[test]
    fn configure_database_with_data_specified_on_command_line_and_in_database_without_seed() {
        running_test();
        let mut config = BootstrapperConfig::new();
        config.clandestine_port_opt = Some(1234);
        let earning_address = "0x0123456789012345678901234567890123456789";
        let consuming_private_key_text =
            "ABCD00EFABCD00EFABCD00EFABCD00EFABCD00EFABCD00EFABCD00EFABCD00EF";
        let consuming_private_key = PlainData::from_str(consuming_private_key_text).unwrap();
        let keypair = Bip32ECKeyPair::from_raw_secret(consuming_private_key.as_slice()).unwrap();
        config.consuming_wallet = Some(Wallet::from(keypair));
        let set_clandestine_port_params_arc = Arc::new(Mutex::new(vec![]));
        let mut persistent_config = PersistentConfigurationMock::new()
            .earning_wallet_address_result(Ok(Some(earning_address.to_string())))
            .consuming_wallet_derivation_path_result(Ok(None))
            .set_gas_price_result(Ok(()))
            .set_clandestine_port_params(&set_clandestine_port_params_arc)
            .set_clandestine_port_result(Ok(()));

        let result = standard::configure_database(&config, &mut persistent_config);

        assert_eq!(result, Ok(()));
        let set_clandestine_port_params = set_clandestine_port_params_arc.lock().unwrap();
        assert_eq!(*set_clandestine_port_params, vec![1234]);
    }

    #[test]
    fn configure_database_with_no_data_specified() {
        running_test();
        let mut config = BootstrapperConfig::new();
        config.clandestine_port_opt = None;
        config.consuming_wallet = None;
        config.earning_wallet = DEFAULT_EARNING_WALLET.clone();
        let set_clandestine_port_params_arc = Arc::new(Mutex::new(vec![]));
        let mut persistent_config = PersistentConfigurationMock::new()
            .earning_wallet_address_result(Ok(None))
            .consuming_wallet_derivation_path_result(Ok(None))
            .set_gas_price_result(Ok(()))
            .set_clandestine_port_params(&set_clandestine_port_params_arc)
            .set_clandestine_port_result(Ok(()));

        let result = standard::configure_database(&config, &mut persistent_config);

        assert_eq!(result, Ok(()));
        let set_clandestine_port_params = set_clandestine_port_params_arc.lock().unwrap();
        let no_ports: Vec<u16> = vec![];
        assert_eq!(*set_clandestine_port_params, no_ports);
    }
}<|MERGE_RESOLUTION|>--- conflicted
+++ resolved
@@ -1493,7 +1493,6 @@
         unprivileged_config.db_password_opt = Some("password".to_string());
 
         let result = standard::get_past_neighbors(
-<<<<<<< HEAD
             &multi_config,
             &mut FakeStreamHolder::new().streams(),
             &mut persistent_config,
@@ -1518,8 +1517,6 @@
         let mut unprivileged_config = BootstrapperConfig::new();
 
         let result = standard::get_past_neighbors(
-=======
->>>>>>> 2f0895c0
             &multi_config,
             &mut FakeStreamHolder::new().streams(),
             &mut persistent_config,
@@ -1529,33 +1526,6 @@
         assert_eq!(
             result,
             Err(ConfiguratorError::new(vec![ParamError::new(
-<<<<<<< HEAD
-=======
-                "[past neighbors]",
-                "NotPresent"
-            )]))
-        );
-    }
-
-    #[test]
-    fn get_past_neighbors_handles_error_getting_db_password() {
-        running_test();
-        let multi_config = test_utils::make_multi_config(ArgsBuilder::new().opt("--db-password"));
-        let mut persistent_config = PersistentConfigurationMock::new()
-            .check_password_result(Err(PersistentConfigError::NotPresent));
-        let mut unprivileged_config = BootstrapperConfig::new();
-
-        let result = standard::get_past_neighbors(
-            &multi_config,
-            &mut FakeStreamHolder::new().streams(),
-            &mut persistent_config,
-            &mut unprivileged_config,
-        );
-
-        assert_eq!(
-            result,
-            Err(ConfiguratorError::new(vec![ParamError::new(
->>>>>>> 2f0895c0
                 "db-password",
                 "NotPresent"
             )]))
@@ -2556,7 +2526,6 @@
             &mut holder.streams(),
             &mut config,
             &mut persistent_config,
-<<<<<<< HEAD
         );
 
         assert_eq!(result, Ok(None));
@@ -2583,34 +2552,6 @@
             &mut persistent_config,
         );
 
-=======
-        );
-
-        assert_eq!(result, Ok(None));
-    }
-
-    #[test]
-    fn get_db_password_handles_database_read_error() {
-        running_test();
-        let multi_config = test_utils::make_multi_config(ArgsBuilder::new().opt("--db-password"));
-        let mut streams = &mut StdStreams {
-            stdin: &mut Cursor::new(&b"Too Many S3cr3ts!\n"[..]),
-            stdout: &mut ByteArrayWriter::new(),
-            stderr: &mut ByteArrayWriter::new(),
-        };
-        let mut config = BootstrapperConfig::new();
-        let mut persistent_config = make_default_persistent_configuration()
-            .check_password_result(Ok(false))
-            .check_password_result(Err(PersistentConfigError::NotPresent));
-
-        let result = standard::get_db_password(
-            &multi_config,
-            &mut streams,
-            &mut config,
-            &mut persistent_config,
-        );
-
->>>>>>> 2f0895c0
         assert_eq!(
             result,
             Err(PersistentConfigError::NotPresent.into_configurator_error("db-password"))
