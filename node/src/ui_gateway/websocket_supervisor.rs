--- conflicted
+++ resolved
@@ -11,7 +11,7 @@
 use futures::Stream;
 use itertools::Itertools;
 use masq_lib::messages::{ToMessageBody, UiUnmarshalError, NODE_UI_PROTOCOL, UNMARSHAL_ERROR};
-use masq_lib::ui_gateway::MessagePath::TwoWay;
+use masq_lib::ui_gateway::MessagePath::Conversation;
 use masq_lib::ui_gateway::MessageTarget::ClientId;
 use masq_lib::ui_gateway::{MessageBody, MessageTarget, NodeFromUiMessage, NodeToUiMessage};
 use masq_lib::ui_traffic_converter::UiTrafficConverter;
@@ -84,7 +84,7 @@
     pub fn new(
         port: u16,
         from_ui_message_sub: Recipient<NodeFromUiMessage>,
-    ) -> WebSocketSupervisorReal {
+    ) -> std::io::Result<WebSocketSupervisorReal> {
         let inner = Arc::new(Mutex::new(WebSocketSupervisorInner {
             port,
             next_client_id: 0,
@@ -116,15 +116,21 @@
                 Err(())
             }
         }));
-        WebSocketSupervisorReal { inner }
+        Ok(WebSocketSupervisorReal { inner })
     }
 
     fn send_msg(locked_inner: &mut MutexGuard<WebSocketSupervisorInner>, msg: NodeToUiMessage) {
         let client_ids = match msg.target {
             MessageTarget::ClientId(n) => vec![n],
+            MessageTarget::AllExcept(n) => locked_inner
+                .client_by_id
+                .keys()
+                .filter(|k| k != &&n)
+                .copied()
+                .collect_vec(),
             MessageTarget::AllClients => locked_inner.client_by_id.keys().copied().collect_vec(),
         };
-        let json = UiTrafficConverter::new_marshal_to_ui(msg);
+        let json = UiTrafficConverter::new_marshal(msg.body);
         Self::send_to_clients(locked_inner, client_ids, json);
     }
 
@@ -306,41 +312,6 @@
                             }
                             .tmb(0),
                         },
-<<<<<<< HEAD
-                    );
-                    return ok::<(), ()>(());
-                }
-                Err(NonCritical(opcode, context_id_opt, e)) => {
-                    error!(
-                        logger,
-                        "Bad message from client {} at {}: {}:\n{}\n",
-                        client_id,
-                        socket_addr,
-                        NonCritical(opcode.clone(), context_id_opt, e.clone()),
-                        message
-                    );
-                    match context_id_opt {
-                        None => Self::send_msg(
-                            &mut locked_inner,
-                            NodeToUiMessage {
-                                target: ClientId(client_id),
-                                body: UiUnmarshalError {
-                                    message: e.to_string(),
-                                    bad_data: message.to_string(),
-                                }
-                                .tmb(0),
-                            },
-                        ),
-                        Some(context_id) => Self::send_msg(
-                            &mut locked_inner,
-                            NodeToUiMessage {
-                                target: ClientId(client_id),
-                                body: MessageBody {
-                                    opcode,
-                                    path: TwoWay(context_id),
-                                    payload: Err((UNMARSHAL_ERROR, e.to_string())),
-                                },
-=======
                     ),
                     Some(context_id) => Self::send_msg(
                         &mut locked_inner,
@@ -350,7 +321,6 @@
                                 opcode,
                                 path: Conversation(context_id),
                                 payload: Err((UNMARSHAL_ERROR, e.to_string())),
->>>>>>> e478c775
                             },
                         },
                     ),
@@ -412,7 +382,14 @@
                 .get_mut(&client_id)
                 .unwrap_or_else(|| panic!("Tried to send to a nonexistent client {}", client_id));
             match client.send(OwnedMessage::Text(json.clone())) {
-                Ok(_) => client.flush().expect("Flush error"),
+                Ok(_) => match client.flush() {
+                    Ok(_) => (),
+                    Err(_) => warning!(
+                        Logger::new("WebSocketSupervisor"),
+                        "Client {} dropped its connection before it could be flushed",
+                        client_id
+                    ),
+                },
                 Err(e) => error!(
                     Logger::new("WebSocketSupervisor"),
                     "Error sending to client {}: {:?}", client_id, e
@@ -481,12 +458,8 @@
         FromMessageBody, UiShutdownRequest, UiStartOrder, UiUnmarshalError, NODE_UI_PROTOCOL,
         UNMARSHAL_ERROR,
     };
-<<<<<<< HEAD
-    use masq_lib::ui_gateway::MessagePath::OneWay;
-=======
     use masq_lib::test_utils::ui_connection::UiConnection;
     use masq_lib::ui_gateway::MessagePath::FireAndForget;
->>>>>>> e478c775
     use masq_lib::ui_gateway::NodeFromUiMessage;
     use masq_lib::ui_traffic_converter::UiTrafficConverter;
     use masq_lib::utils::{find_free_port, localhost};
@@ -654,11 +627,7 @@
             let system = System::new("logs_pre_upgrade_connection_errors");
             let ui_message_sub = subs(ui_gateway);
             let subject = lazy(move || {
-<<<<<<< HEAD
-                let _subject = WebSocketSupervisorReal::new(port, from_ui_message, ui_message_sub);
-=======
                 let _subject = WebSocketSupervisorReal::new(port, ui_message_sub).unwrap();
->>>>>>> e478c775
                 Ok(())
             });
             actix::spawn(subject);
@@ -680,11 +649,7 @@
             let system = System::new("rejects_connection_attempt_with_improper_protocol_name");
             let ui_message_sub = subs(ui_gateway);
             let subject = lazy(move || {
-<<<<<<< HEAD
-                let _subject = WebSocketSupervisorReal::new(port, from_ui_message, ui_message_sub);
-=======
                 let _subject = WebSocketSupervisorReal::new(port, ui_message_sub).unwrap();
->>>>>>> e478c775
                 Ok(())
             });
             actix::spawn(subject);
@@ -711,11 +676,7 @@
             let system = System::new("logs_unexpected_binary_ping_pong_websocket_messages");
             let ui_message_sub = subs(ui_gateway);
             let subject = lazy(move || {
-<<<<<<< HEAD
-                let _subject = WebSocketSupervisorReal::new(port, from_ui_message, ui_message_sub);
-=======
                 let _subject = WebSocketSupervisorReal::new(port, ui_message_sub).unwrap();
->>>>>>> e478c775
                 Ok(())
             });
             actix::spawn(subject);
@@ -744,66 +705,6 @@
     }
 
     #[test]
-<<<<<<< HEAD
-    fn can_connect_two_old_clients_and_receive_messages_from_them() {
-        let port = find_free_port();
-        let (ui_gateway, ui_gateway_awaiter, ui_gateway_recording_arc) = make_recorder();
-
-        thread::spawn(move || {
-            let system = System::new("can_connect_two_old_clients_and_receive_messages_from_them");
-            let (from_ui_message, ui_message_sub) = subs(ui_gateway);
-            let subject = lazy(move || {
-                let _subject = WebSocketSupervisorReal::new(port, from_ui_message, ui_message_sub);
-                Ok(())
-            });
-            actix::spawn(subject);
-            system.run();
-        });
-
-        let mut one_client = wait_for_client(port, "MASQNode-UI");
-        let mut another_client = make_client(port, "MASQNode-UI").unwrap();
-
-        one_client.send_message(&Message::text("One")).unwrap();
-        another_client
-            .send_message(&Message::text("Another"))
-            .unwrap();
-        one_client.send_message(&Message::text("A third")).unwrap();
-
-        one_client.send_message(&OwnedMessage::Close(None)).unwrap();
-        let one_close_msg = one_client.recv_message().unwrap();
-        another_client
-            .send_message(&OwnedMessage::Close(None))
-            .unwrap();
-        let another_close_msg = another_client.recv_message().unwrap();
-
-        ui_gateway_awaiter.await_message_count(3);
-        let ui_gateway_recording = ui_gateway_recording_arc.lock().unwrap();
-        let jsons = vec![0, 1, 2]
-            .into_iter()
-            .map(|i| {
-                ui_gateway_recording
-                    .get_record::<FromUiMessage>(i)
-                    .json
-                    .clone()
-            })
-            .collect::<HashSet<String>>();
-        assert_eq!(
-            jsons,
-            vec![
-                String::from("One"),
-                String::from("Another"),
-                String::from("A third")
-            ]
-            .into_iter()
-            .collect::<HashSet<String>>()
-        );
-        assert_eq!(one_close_msg, OwnedMessage::Close(None));
-        assert_eq!(another_close_msg, OwnedMessage::Close(None));
-    }
-
-    #[test]
-=======
->>>>>>> e478c775
     fn can_connect_two_clients_and_receive_messages_from_them() {
         let port = find_free_port();
         let (ui_gateway, ui_gateway_awaiter, ui_gateway_recording_arc) = make_recorder();
@@ -812,11 +713,7 @@
             let system = System::new("can_connect_two_clients_and_receive_messages_from_them");
             let ui_message_sub = subs(ui_gateway);
             let subject = lazy(move || {
-<<<<<<< HEAD
-                let _subject = WebSocketSupervisorReal::new(port, from_ui_message, ui_message_sub);
-=======
                 let _subject = WebSocketSupervisorReal::new(port, ui_message_sub).unwrap();
->>>>>>> e478c775
                 Ok(())
             });
             actix::spawn(subject);
@@ -859,7 +756,7 @@
                 client_id: 0,
                 body: MessageBody {
                     opcode: "one".to_string(),
-                    path: OneWay,
+                    path: FireAndForget,
                     payload: Ok("{}".to_string()),
                 },
             },
@@ -870,7 +767,7 @@
                 client_id: 1,
                 body: MessageBody {
                     opcode: "another".to_string(),
-                    path: OneWay,
+                    path: FireAndForget,
                     payload: Ok("{}".to_string()),
                 },
             },
@@ -881,7 +778,7 @@
                 client_id: 0,
                 body: MessageBody {
                     opcode: "athird".to_string(),
-                    path: OneWay,
+                    path: FireAndForget,
                     payload: Ok("{}".to_string()),
                 },
             },
@@ -1087,7 +984,7 @@
                 target: ClientId(0),
                 body: MessageBody {
                     opcode: "setup".to_string(),
-                    path: TwoWay(3333),
+                    path: Conversation(3333),
                     payload: Err((UNMARSHAL_ERROR, expected_traffic_conversion_message))
                 }
             }
@@ -1095,112 +992,6 @@
     }
 
     #[test]
-<<<<<<< HEAD
-    fn client_dot_graph_request_is_forwarded_to_ui_gateway() {
-        let port = find_free_port();
-        let (ui_gateway, ui_gateway_awaiter, ui_gateway_recording_arc) = make_recorder();
-
-        thread::spawn(move || {
-            let system = System::new("client_dot_graph_request_is_forwarded_to_ui_gateway");
-            let (from_ui_message, ui_message_sub) = subs(ui_gateway);
-            let subject = lazy(move || {
-                let _subject = WebSocketSupervisorReal::new(port, from_ui_message, ui_message_sub);
-                Ok(())
-            });
-            actix::spawn(subject);
-            system.run();
-        });
-
-        let mut client = wait_for_client(port, "MASQNode-UI");
-
-        let neighborhood_dot_graph_request =
-            serde_json::to_string(&UiMessage::NeighborhoodDotGraphRequest).unwrap();
-        client
-            .send_message(&Message::text(neighborhood_dot_graph_request))
-            .unwrap();
-        ui_gateway_awaiter.await_message_count(1);
-        let ui_gateway_recording = ui_gateway_recording_arc.lock().unwrap();
-        let actual_msg = ui_gateway_recording
-            .get_record::<FromUiMessage>(0)
-            .json
-            .clone();
-
-        assert_eq!(actual_msg, "\"NeighborhoodDotGraphRequest\"");
-    }
-
-    #[test]
-    fn client_receives_dot_graph_response_from_websocket_supervisor() {
-        let port = find_free_port();
-        let (ui_gateway, ui_gateway_awaiter, ui_gateway_recording_arc) = make_recorder();
-
-        thread::spawn(move || {
-            let system =
-                System::new("client_receives_dot_graph_response_from_websocket_supervisor");
-            let (from_ui_message, ui_message_sub) = subs(ui_gateway);
-            let subject = lazy(move || {
-                let _subject = WebSocketSupervisorReal::new(port, from_ui_message, ui_message_sub);
-                Ok(())
-            });
-            actix::spawn(subject);
-            system.run();
-        });
-
-        let mut client = wait_for_client(port, "MASQNode-UI");
-
-        let neighborhood_dot_graph_request =
-            serde_json::to_string(&UiMessage::NeighborhoodDotGraphRequest).unwrap();
-        client
-            .send_message(&Message::text(neighborhood_dot_graph_request))
-            .unwrap();
-        ui_gateway_awaiter.await_message_count(1);
-        let ui_gateway_recording = ui_gateway_recording_arc.lock().unwrap();
-        let actual_msg = ui_gateway_recording
-            .get_record::<FromUiMessage>(0)
-            .json
-            .clone();
-
-        assert_eq!(actual_msg, "\"NeighborhoodDotGraphRequest\"");
-    }
-
-    #[test]
-    fn send_dot_graph_response_sends_it_to_the_client() {
-        let port = find_free_port();
-        let (ui_gateway, _, _) = make_recorder();
-        let (from_ui_message, ui_message_sub) = subs(ui_gateway);
-        let system = System::new("send_dot_graph_response_sends_it_to_the_client");
-        let mut client_id = 0;
-        let lazy_future = lazy(move || {
-            let subject = WebSocketSupervisorReal::new(port, from_ui_message, ui_message_sub);
-            let mock_client = ClientWrapperMock::new()
-                .send_result(Ok(()))
-                .flush_result(Ok(()));
-            client_id = subject.inject_mock_client(mock_client, true);
-
-            let json_string = UiTrafficConverterOldReal::new()
-                .marshal(UiMessage::NeighborhoodDotGraphResponse(String::from(
-                    "digraph db { }",
-                )))
-                .unwrap();
-
-            subject.send(client_id, json_string.as_str());
-
-            let mock_client_ref = subject.get_mock_client(client_id);
-            assert_eq!(
-                &OwnedMessage::Text(json_string),
-                mock_client_ref
-                    .send_params
-                    .lock()
-                    .unwrap()
-                    .get(0)
-                    .expect("Send was not called")
-            );
-            Ok(())
-        });
-
-        actix::spawn(lazy_future);
-        System::current().stop();
-        system.run();
-=======
     fn can_handle_flush_failure_after_send() {
         init_test_logging();
         let (ui_gateway, _, _) = make_recorder();
@@ -1225,7 +1016,6 @@
         );
 
         TestLogHandler::new().exists_log_containing ("WARN: WebSocketSupervisor: Client 1234 dropped its connection before it could be flushed");
->>>>>>> e478c775
     }
 
     #[test]
@@ -1237,11 +1027,7 @@
             let system = System::new("once_a_client_sends_a_close_no_more_data_is_accepted");
             let ui_message_sub = subs(ui_gateway);
             let subject = lazy(move || {
-<<<<<<< HEAD
-                let _subject = WebSocketSupervisorReal::new(port, from_ui_message, ui_message_sub);
-=======
                 let _subject = WebSocketSupervisorReal::new(port, ui_message_sub).unwrap();
->>>>>>> e478c775
                 Ok(())
             });
             actix::spawn(subject);
@@ -1277,11 +1063,7 @@
             let system = System::new("a_client_that_violates_the_protocol_is_terminated");
             let ui_message_sub = subs(ui_gateway);
             let subject = lazy(move || {
-<<<<<<< HEAD
-                let _subject = WebSocketSupervisorReal::new(port, from_ui_message, ui_message_sub);
-=======
                 let _subject = WebSocketSupervisorReal::new(port, ui_message_sub).unwrap();
->>>>>>> e478c775
                 Ok(())
             });
             actix::spawn(subject);
@@ -1308,55 +1090,13 @@
     }
 
     #[test]
-<<<<<<< HEAD
-    fn send_sends_a_message_to_the_client() {
-        let port = find_free_port();
-        let (ui_gateway, _, _) = make_recorder();
-        let (from_ui_message, ui_message_sub) = subs(ui_gateway);
-        let system = System::new("send_sends_a_message_to_the_client");
-        let mut client_id = 0;
-        let lazy_future = lazy(move || {
-            let subject = WebSocketSupervisorReal::new(port, from_ui_message, ui_message_sub);
-            let mock_client = ClientWrapperMock::new()
-                .send_result(Ok(()))
-                .flush_result(Ok(()));
-            client_id = subject.inject_mock_client(mock_client, true);
-
-            let json_string = "{totally: 'valid'}";
-
-            subject.send(client_id, json_string);
-
-            let mock_client_ref = subject.get_mock_client(client_id);
-            assert_eq!(
-                &OwnedMessage::Text(String::from(json_string)),
-                mock_client_ref
-                    .send_params
-                    .lock()
-                    .unwrap()
-                    .get(0)
-                    .expect("Send was not called")
-            );
-            Ok(())
-        });
-        actix::spawn(lazy_future);
-        System::current().stop();
-        system.run();
-    }
-
-    #[test]
-=======
->>>>>>> e478c775
     fn send_msg_with_a_client_id_sends_a_message_to_the_client() {
         let port = find_free_port();
         let (ui_gateway, _, _) = make_recorder();
         let ui_message_sub = subs(ui_gateway);
         let system = System::new("send_msg_sends_a_message_to_the_client");
         let lazy_future = lazy(move || {
-<<<<<<< HEAD
-            let subject = WebSocketSupervisorReal::new(port, from_ui_message, ui_message_sub);
-=======
             let subject = WebSocketSupervisorReal::new(port, ui_message_sub).unwrap();
->>>>>>> e478c775
             let one_mock_client = ClientWrapperMock::new()
                 .send_result(Ok(()))
                 .flush_result(Ok(()));
@@ -1367,7 +1107,7 @@
                 target: MessageTarget::ClientId(one_client_id),
                 body: MessageBody {
                     opcode: "booga".to_string(),
-                    path: OneWay,
+                    path: FireAndForget,
                     payload: Ok("{}".to_string()),
                 },
             };
@@ -1391,9 +1131,6 @@
     }
 
     #[test]
-<<<<<<< HEAD
-    fn send_msg_with_no_client_id_sends_a_message_to_all_clients() {
-=======
     fn send_msg_with_all_except_sends_a_message_to_all_except() {
         let port = find_free_port();
         let (ui_gateway, _, _) = make_recorder();
@@ -1438,17 +1175,12 @@
 
     #[test]
     fn send_msg_with_all_clients_sends_a_message_to_all_clients() {
->>>>>>> e478c775
         let port = find_free_port();
         let (ui_gateway, _, _) = make_recorder();
         let ui_message_sub = subs(ui_gateway);
         let system = System::new("send_msg_sends_a_message_to_the_client");
         let lazy_future = lazy(move || {
-<<<<<<< HEAD
-            let subject = WebSocketSupervisorReal::new(port, from_ui_message, ui_message_sub);
-=======
             let subject = WebSocketSupervisorReal::new(port, ui_message_sub).unwrap();
->>>>>>> e478c775
             let one_mock_client = ClientWrapperMock::new()
                 .send_result(Ok(()))
                 .flush_result(Ok(()));
@@ -1461,7 +1193,7 @@
                 target: MessageTarget::AllClients,
                 body: MessageBody {
                     opcode: "booga".to_string(),
-                    path: OneWay,
+                    path: FireAndForget,
                     payload: Ok("{}".to_string()),
                 },
             };
@@ -1491,62 +1223,23 @@
     }
 
     #[test]
-<<<<<<< HEAD
-    #[should_panic(expected = "Flush error: NoDataAvailable")]
-    fn send_tries_to_send_message_and_panics_on_flush() {
-        let port = find_free_port();
-        let (ui_gateway, _, _) = make_recorder();
-        let (from_ui_message, ui_message_sub) = subs(ui_gateway);
-        let system = System::new("receive_sends_a_message_and_errors_on_flush");
-        let mut client_id = 0;
-        let lazy_future = lazy(move || {
-            let subject = WebSocketSupervisorReal::new(port, from_ui_message, ui_message_sub);
-            let mock_client = ClientWrapperMock::new()
-                .send_result(Ok(()))
-                .flush_result(Err(WebSocketError::NoDataAvailable));
-            client_id = subject.inject_mock_client(mock_client, true);
-
-            let json_string = "{totally: 'valid'}";
-
-            subject.send(client_id, json_string);
-            Ok(())
-        });
-        actix::spawn(lazy_future);
-        System::current().stop();
-        system.run();
-    }
-
-    #[test]
-    #[should_panic(expected = "Flush error: NoDataAvailable")]
-    fn send_msg_tries_to_send_message_and_panics_on_flush() {
-=======
     fn send_msg_tries_to_send_message_and_logs_warning_on_flush_failure() {
         init_test_logging();
->>>>>>> e478c775
         let port = find_free_port();
         let (ui_gateway, _, _) = make_recorder();
         let ui_message_sub = subs(ui_gateway);
         let system = System::new("send_msg_tries_to_send_message_and_panics_on_flush");
-        let mut correspondent = MessageTarget::ClientId(0);
         let lazy_future = lazy(move || {
-<<<<<<< HEAD
-            let subject = WebSocketSupervisorReal::new(port, from_ui_message, ui_message_sub);
-            let mock_client = ClientWrapperMock::new()
-                .send_result(Ok(()))
-                .flush_result(Err(WebSocketError::NoDataAvailable));
-            correspondent = MessageTarget::ClientId(subject.inject_mock_client(mock_client, false));
-=======
             let subject = WebSocketSupervisorReal::new(port, ui_message_sub).unwrap();
             let mock_client = ClientWrapperMock::new()
                 .send_result(Ok(()))
                 .flush_result(Err(WebSocketError::NoDataAvailable));
             let correspondent = MessageTarget::ClientId(subject.inject_mock_client(mock_client));
->>>>>>> e478c775
             let msg = NodeToUiMessage {
                 target: correspondent,
                 body: MessageBody {
                     opcode: "booga".to_string(),
-                    path: OneWay,
+                    path: FireAndForget,
                     payload: Ok("{}".to_string()),
                 },
             };
@@ -1556,61 +1249,27 @@
         actix::spawn(lazy_future);
         System::current().stop();
         system.run();
-    }
-
-    #[test]
-<<<<<<< HEAD
-    #[should_panic(expected = "Send error: NoDataAvailable")]
-    fn send_tries_to_send_message_and_panics() {
-        let port = find_free_port();
-        let (ui_gateway, _, _) = make_recorder();
-        let (from_ui_message, ui_message_sub) = subs(ui_gateway);
-        let system = System::new("send_tries_to_send_message_and_panics");
-        let mut client_id = 0;
-        let lazy_future = lazy(move || {
-            let subject = WebSocketSupervisorReal::new(port, from_ui_message, ui_message_sub);
-            let mock_client =
-                ClientWrapperMock::new().send_result(Err(WebSocketError::NoDataAvailable));
-            client_id = subject.inject_mock_client(mock_client, true);
-
-            let json_string = "{totally: 'valid'}";
-
-            subject.send(client_id, json_string);
-            Ok(())
-        });
-        actix::spawn(lazy_future);
-        System::current().stop();
-        system.run();
-    }
-
-    #[test]
-=======
->>>>>>> e478c775
+        TestLogHandler::new().exists_log_containing(
+            "WARN: WebSocketSupervisor: Client 0 dropped its connection before it could be flushed",
+        );
+    }
+
+    #[test]
     fn send_msg_tries_to_send_message_and_fails_and_logs() {
         init_test_logging();
         let port = find_free_port();
         let (ui_gateway, _, _) = make_recorder();
         let ui_message_sub = subs(ui_gateway);
         let system = System::new("send_msg_tries_to_send_message_and_panics");
-        let mut correspondent = MessageTarget::ClientId(0);
         let lazy_future = lazy(move || {
-<<<<<<< HEAD
-            let subject = WebSocketSupervisorReal::new(port, from_ui_message, ui_message_sub);
-=======
             let subject = WebSocketSupervisorReal::new(port, ui_message_sub).unwrap();
->>>>>>> e478c775
             let mock_client =
                 ClientWrapperMock::new().send_result(Err(WebSocketError::NoDataAvailable));
-            correspondent = MessageTarget::ClientId(subject.inject_mock_client(mock_client, false));
             let msg = NodeToUiMessage {
-<<<<<<< HEAD
-                target: correspondent,
-=======
                 target: MessageTarget::ClientId(subject.inject_mock_client(mock_client)),
->>>>>>> e478c775
                 body: MessageBody {
                     opcode: "booga".to_string(),
-                    path: OneWay,
+                    path: FireAndForget,
                     payload: Ok("{}".to_string()),
                 },
             };
@@ -1627,45 +1286,18 @@
 
     #[test]
     #[should_panic(expected = "Tried to send to a nonexistent client")]
-<<<<<<< HEAD
-    fn send_fails_to_look_up_client_to_send_to() {
-        let port = find_free_port();
-        let (ui_gateway, _, _) = make_recorder();
-        let (from_ui_message, ui_message_sub) = subs(ui_gateway);
-        let system = System::new("send_fails_to_look_up_client_to_send_to");
-        let lazy_future = lazy(move || {
-            let subject = WebSocketSupervisorReal::new(port, from_ui_message, ui_message_sub);
-
-            let json_string = "{totally: 'valid'}";
-
-            subject.send(7, json_string);
-            Ok(())
-        });
-        actix::spawn(lazy_future);
-        System::current().stop();
-        system.run();
-    }
-
-    #[test]
-    #[should_panic(expected = "Tried to send to a nonexistent client")]
-=======
->>>>>>> e478c775
     fn send_msg_fails_to_look_up_client_to_send_to() {
         let port = find_free_port();
         let (ui_gateway, _, _) = make_recorder();
         let ui_message_sub = subs(ui_gateway);
         let system = System::new("send_msg_fails_to_look_up_client_to_send_to");
         let lazy_future = lazy(move || {
-<<<<<<< HEAD
-            let subject = WebSocketSupervisorReal::new(port, from_ui_message, ui_message_sub);
-=======
             let subject = WebSocketSupervisorReal::new(port, ui_message_sub).unwrap();
->>>>>>> e478c775
             let msg = NodeToUiMessage {
                 target: MessageTarget::ClientId(7),
                 body: MessageBody {
                     opcode: "booga".to_string(),
-                    path: OneWay,
+                    path: FireAndForget,
                     payload: Ok("{}".to_string()),
                 },
             };
