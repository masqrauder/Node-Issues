// Copyright (c) 2017-2018, Substratum LLC (https://substratum.net) and/or its affiliates. All rights reserved.

mod shutdown_supervisor;
pub mod ui_traffic_converter;
mod websocket_supervisor;

#[cfg(test)]
pub mod websocket_supervisor_mock;

use crate::daemon::DaemonBindMessage;
use crate::sub_lib::accountant::GetFinancialStatisticsMessage;
use crate::sub_lib::blockchain_bridge::{SetDbPasswordMsg, SetGasPriceMsg};
use crate::sub_lib::logger::Logger;
use crate::sub_lib::neighborhood::NeighborhoodDotGraphRequest;
use crate::sub_lib::peer_actors::BindMessage;
use crate::sub_lib::ui_gateway::UiGatewaySubs;
use crate::sub_lib::ui_gateway::{FromUiMessage, UiCarrierMessage};
use crate::sub_lib::ui_gateway::{UiGatewayConfig, UiMessage};
use crate::sub_lib::utils::NODE_MAILBOX_CAPACITY;
use crate::ui_gateway::shutdown_supervisor::ShutdownSupervisor;
use crate::ui_gateway::shutdown_supervisor::ShutdownSupervisorReal;
use crate::ui_gateway::ui_traffic_converter::UiTrafficConverterOld;
use crate::ui_gateway::ui_traffic_converter::UiTrafficConverterOldReal;
use crate::ui_gateway::websocket_supervisor::WebSocketSupervisor;
use crate::ui_gateway::websocket_supervisor::WebSocketSupervisorReal;
use actix::Actor;
use actix::Addr;
use actix::Context;
use actix::Handler;
use actix::Recipient;
use masq_lib::ui_gateway::{NodeFromUiMessage, NodeToUiMessage};

// TODO: Once we switch all the way over to MASQNode-UIv2 protocol, this entire struct should
// disappear.
struct UiGatewayOutSubs {
    ui_message_sub: Recipient<UiCarrierMessage>,
    blockchain_bridge_set_consuming_db_password_sub: Recipient<SetDbPasswordMsg>,
    blockchain_bridge_set_gas_price_sub: Recipient<SetGasPriceMsg>,
    accountant_get_financial_statistics_sub: Recipient<GetFinancialStatisticsMessage>,
    neighborhood: Recipient<NeighborhoodDotGraphRequest>,
}

pub struct UiGateway {
    port: u16,
    node_descriptor: String,
    converter: Box<dyn UiTrafficConverterOld>,
    subs: Option<UiGatewayOutSubs>,
    websocket_supervisor: Option<Box<dyn WebSocketSupervisor>>,
    shutdown_supervisor: Box<dyn ShutdownSupervisor>,
    incoming_message_recipients: Vec<Recipient<NodeFromUiMessage>>,
    logger: Logger,
}

impl UiGateway {
    pub fn new(config: &UiGatewayConfig) -> UiGateway {
        UiGateway {
            port: config.ui_port,
            node_descriptor: config.node_descriptor.clone(),
            converter: Box::new(UiTrafficConverterOldReal::new()),
            subs: None,
            websocket_supervisor: None,
            shutdown_supervisor: Box::new(ShutdownSupervisorReal::new()),
            incoming_message_recipients: vec![],
            logger: Logger::new("UiGateway"),
        }
    }

    pub fn make_subs_from(addr: &Addr<UiGateway>) -> UiGatewaySubs {
        UiGatewaySubs {
            bind: recipient!(addr, BindMessage),
            ui_message_sub: recipient!(addr, UiCarrierMessage),
            from_ui_message_sub: recipient!(addr, FromUiMessage),
            new_from_ui_message_sub: recipient!(addr, NodeFromUiMessage),
            new_to_ui_message_sub: recipient!(addr, NodeToUiMessage),
        }
    }
}

impl Actor for UiGateway {
    type Context = Context<Self>;
}

impl Handler<BindMessage> for UiGateway {
    type Result = ();

    fn handle(&mut self, msg: BindMessage, _ctx: &mut Self::Context) -> Self::Result {
        //        ctx.set_mailbox_capacity(?);
        let subs = UiGatewayOutSubs {
            ui_message_sub: msg.peer_actors.ui_gateway.ui_message_sub.clone(),
            blockchain_bridge_set_consuming_db_password_sub: msg
                .peer_actors
                .blockchain_bridge
                .set_consuming_db_password_sub
                .clone(),
            blockchain_bridge_set_gas_price_sub: msg
                .peer_actors
                .blockchain_bridge
                .set_gas_price_sub
                .clone(),
            accountant_get_financial_statistics_sub: msg
                .peer_actors
                .accountant
                .get_financial_statistics_sub
                .clone(),
            neighborhood: msg.peer_actors.neighborhood.from_ui_gateway.clone(),
        };
        self.subs = Some(subs);
        self.incoming_message_recipients = vec![
            msg.peer_actors.accountant.ui_message_sub.clone(),
            msg.peer_actors.neighborhood.from_ui_message_sub.clone(),
        ];
        self.websocket_supervisor = match WebSocketSupervisorReal::new(
            self.port,
            msg.peer_actors.ui_gateway.from_ui_message_sub,
            msg.peer_actors.ui_gateway.new_from_ui_message_sub,
        )));
        debug!(self.logger, "UIGateway bound");
    }
}

//TODO Remove this when MASQNode-UIv2 takes over completely
struct StubRecipient {}

impl Actor for StubRecipient {
    type Context = Context<StubRecipient>;
}

impl Handler<FromUiMessage> for StubRecipient {
    type Result = ();
    fn handle(&mut self, _msg: FromUiMessage, _ctx: &mut Self::Context) -> Self::Result {
        panic!("Should never be called")
    }
}

impl StubRecipient {
    fn make() -> Recipient<FromUiMessage> {
        StubRecipient {}.start().recipient::<FromUiMessage>()
    }
}
//TODO Remove this when MASQNode-UIv2 takes over completely

impl Handler<DaemonBindMessage> for UiGateway {
    type Result = ();

    fn handle(&mut self, msg: DaemonBindMessage, ctx: &mut Self::Context) -> Self::Result {
        ctx.set_mailbox_capacity(NODE_MAILBOX_CAPACITY);
        self.subs = None;
        self.incoming_message_recipients = msg.from_ui_message_recipients;
        self.websocket_supervisor = Some(Box::new(WebSocketSupervisorReal::new(
            self.port,
<<<<<<< HEAD
=======
            msg.peer_actors.ui_gateway.from_ui_message_sub,
            msg.peer_actors.ui_gateway.new_from_ui_message_sub,
        )));
        debug!(self.logger, "UIGateway bound");
    }
}

//TODO Remove this when MASQNode-UIv2 takes over completely
struct StubRecipient {}

impl Actor for StubRecipient {
    type Context = Context<StubRecipient>;
}

impl Handler<FromUiMessage> for StubRecipient {
    type Result = ();
    fn handle(&mut self, _msg: FromUiMessage, _ctx: &mut Self::Context) -> Self::Result {
        panic!("Should never be called")
    }
}

impl StubRecipient {
    fn make() -> Recipient<FromUiMessage> {
        StubRecipient {}.start().recipient::<FromUiMessage>()
    }
}
//TODO Remove this when MASQNode-UIv2 takes over completely

impl Handler<DaemonBindMessage> for UiGateway {
    type Result = ();

    fn handle(&mut self, msg: DaemonBindMessage, ctx: &mut Self::Context) -> Self::Result {
        ctx.set_mailbox_capacity(NODE_MAILBOX_CAPACITY);
        self.subs = None;
        self.incoming_message_recipients = msg.from_ui_message_recipients;
        self.websocket_supervisor = Some(Box::new(WebSocketSupervisorReal::new(
            self.port,
>>>>>>> fc50977f
            StubRecipient::make(),
            msg.from_ui_message_recipient,
        )));
        debug!(self.logger, "UIGateway bound");
    }
}

impl Handler<NodeToUiMessage> for UiGateway {
    type Result = ();

    fn handle(&mut self, msg: NodeToUiMessage, _ctx: &mut Self::Context) -> Self::Result {
        self.websocket_supervisor
            .as_ref()
            .expect("WebsocketSupervisor is unbound")
            .send_msg(msg)
    }
}

impl Handler<NodeFromUiMessage> for UiGateway {
    type Result = ();

    fn handle(&mut self, msg: NodeFromUiMessage, _ctx: &mut Self::Context) -> Self::Result {
        let len = self.incoming_message_recipients.len();
        (0..len).for_each(|idx| {
            let recipient = &self.incoming_message_recipients[idx];
            recipient.try_send(msg.clone()).unwrap_or_else(|_| {
                panic!("UiGateway's NodeFromUiMessage recipient #{} has died.", idx)
            })
        });
    }
}

impl Handler<UiCarrierMessage> for UiGateway {
    type Result = ();

    // All UI messages, both inbound and outbound, come through here
    fn handle(&mut self, msg: UiCarrierMessage, _ctx: &mut Self::Context) -> Self::Result {
        match msg.data {
            UiMessage::SetDbPassword(password) => {
                self.subs
                    .as_ref()
                    .expect("UiGateway is unbound")
                    .blockchain_bridge_set_consuming_db_password_sub
                    .try_send(SetDbPasswordMsg {
                        client_id: msg.client_id,
                        password,
                    })
                    .expect("Blockchain Bridge is dead");
            }
            UiMessage::GetFinancialStatisticsMessage => self
                .subs
                .as_ref()
                .expect("UiGateway is unbound")
                .accountant_get_financial_statistics_sub
                .try_send(GetFinancialStatisticsMessage {
                    client_id: msg.client_id,
                })
                .expect("Accountant is dead"),
            UiMessage::ShutdownMessage => {
                info!(self.logger, "Received shutdown order");
                self.shutdown_supervisor.shutdown();
            }
            UiMessage::GetNodeDescriptor => self
                .subs
                .as_ref()
                .expect("UiGateway is unbound")
                .ui_message_sub
                .try_send(UiCarrierMessage {
                    client_id: msg.client_id,
                    data: UiMessage::NodeDescriptor(self.node_descriptor.clone()),
                })
                .expect("UiGateway is dead"),
            UiMessage::SetGasPrice(gas_price) => set_gas_price(self, msg.client_id, &gas_price),
            UiMessage::NodeDescriptor(_)
            | UiMessage::SetDbPasswordResponse(_)
            | UiMessage::FinancialStatisticsResponse(_)
            | UiMessage::SetGasPriceResponse(_)
            | UiMessage::NeighborhoodDotGraphResponse(_) => {
                let marshalled = self
                    .converter
                    .marshal(msg.data)
                    .expect("Internal error: failed to marshal UiMessage");
                self.websocket_supervisor
                    .as_ref()
                    .expect("WebsocketSupervisor is unbound")
                    .send(msg.client_id, &marshalled);
            }
            UiMessage::NeighborhoodDotGraphRequest => {
                debug!(self.logger, "in UiMessage::NeighborhoodDotGraphRequest");
                self.subs
                    .as_ref()
                    .expect("UiGateway is unbound")
                    .neighborhood
                    .try_send(NeighborhoodDotGraphRequest {
                        client_id: msg.client_id,
                    })
                    .expect("UiGateway is dead");
            }
        }
    }
}

fn set_gas_price(ui_gateway: &UiGateway, client_id: u64, gas_price: &str) {
    ui_gateway
        .subs
        .as_ref()
        .expect("UiGateway is unbound")
        .blockchain_bridge_set_gas_price_sub
        .try_send(SetGasPriceMsg {
            client_id,
            gas_price: gas_price.to_string(),
        })
        .expect("Blockchain Bridge is dead");
}

impl Handler<FromUiMessage> for UiGateway {
    type Result = ();

    // JSON messages from external UIs come in here, are translated to UiMessages, and sent to the handler above
    fn handle(&mut self, msg: FromUiMessage, _ctx: &mut Self::Context) -> Self::Result {
        match self.converter.unmarshal(&msg.json) {
            Err(e) => warning!(
                self.logger,
                "Error unmarshalling message from UI - ignoring: '{}'",
                e
            ),
            Ok(ui_message) => self
                .subs
                .as_ref()
                .expect("UiGateway is unbound")
                .ui_message_sub
                .try_send(UiCarrierMessage {
                    client_id: msg.client_id,
                    data: ui_message,
                })
                .expect("UiGateway is dead"),
        };
    }
}

#[cfg(test)]
mod tests {
    use super::*;
    use crate::sub_lib::accountant::{FinancialStatisticsMessage, GetFinancialStatisticsMessage};
    use crate::sub_lib::blockchain_bridge::SetDbPasswordMsg;
    use crate::sub_lib::ui_gateway::UiMessage;
    use crate::test_utils::logging::init_test_logging;
    use crate::test_utils::logging::TestLogHandler;
    use crate::test_utils::recorder::peer_actors_builder;
    use crate::test_utils::recorder::{make_recorder, Recorder};
    use crate::test_utils::wait_for;
    use crate::ui_gateway::websocket_supervisor_mock::WebSocketSupervisorMock;
    use actix::System;
    use masq_lib::ui_gateway::MessagePath::OneWay;
    use masq_lib::ui_gateway::{MessageBody, MessageTarget};
    use masq_lib::utils::find_free_port;
    use std::cell::RefCell;
    use std::sync::Arc;
    use std::sync::Mutex;
    use std::thread;

    impl Default for UiGatewayOutSubs {
        fn default() -> Self {
            let recorder = Recorder::new();
            let addr = recorder.start();
            UiGatewayOutSubs {
                ui_message_sub: addr.clone().recipient::<UiCarrierMessage>(),
                blockchain_bridge_set_consuming_db_password_sub: addr
                    .clone()
                    .recipient::<SetDbPasswordMsg>(),
                blockchain_bridge_set_gas_price_sub: addr.clone().recipient::<SetGasPriceMsg>(),
                accountant_get_financial_statistics_sub: addr
                    .clone()
                    .recipient::<GetFinancialStatisticsMessage>(),
                neighborhood: addr.clone().recipient::<NeighborhoodDotGraphRequest>(),
            }
        }
    }

    pub struct UiTrafficConverterOldMock {
        marshal_parameters: Arc<Mutex<Vec<UiMessage>>>,
        marshal_results: RefCell<Vec<Result<String, String>>>,
        unmarshal_parameters: Arc<Mutex<Vec<String>>>,
        unmarshal_results: RefCell<Vec<Result<UiMessage, String>>>,
    }

    impl UiTrafficConverterOld for UiTrafficConverterOldMock {
        fn marshal(&self, ui_message: UiMessage) -> Result<String, String> {
            self.marshal_parameters.lock().unwrap().push(ui_message);
            self.marshal_results.borrow_mut().remove(0)
        }

        fn unmarshal(&self, json: &str) -> Result<UiMessage, String> {
            self.unmarshal_parameters
                .lock()
                .unwrap()
                .push(String::from(json));
            self.unmarshal_results.borrow_mut().remove(0)
        }
    }

    impl UiTrafficConverterOldMock {
        fn new() -> UiTrafficConverterOldMock {
            UiTrafficConverterOldMock {
                marshal_parameters: Arc::new(Mutex::new(vec![])),
                marshal_results: RefCell::new(vec![]),
                unmarshal_parameters: Arc::new(Mutex::new(vec![])),
                unmarshal_results: RefCell::new(vec![]),
            }
        }

        #[allow(dead_code)]
        fn marshal_parameters(
            mut self,
            parameters: &Arc<Mutex<Vec<UiMessage>>>,
        ) -> UiTrafficConverterOldMock {
            self.marshal_parameters = parameters.clone();
            self
        }

        #[allow(dead_code)]
        fn marshal_result(self, result: Result<String, String>) -> UiTrafficConverterOldMock {
            self.marshal_results.borrow_mut().push(result);
            self
        }

        fn unmarshal_parameters(
            mut self,
            parameters: &Arc<Mutex<Vec<String>>>,
        ) -> UiTrafficConverterOldMock {
            self.unmarshal_parameters = parameters.clone();
            self
        }

        fn unmarshal_result(self, result: Result<UiMessage, String>) -> UiTrafficConverterOldMock {
            self.unmarshal_results.borrow_mut().push(result);
            self
        }
    }

    pub struct ShutdownSupervisorMock {
        shutdown_parameters: Arc<Mutex<Vec<()>>>,
    }

    impl ShutdownSupervisor for ShutdownSupervisorMock {
        fn shutdown(&self) {
            self.shutdown_parameters.lock().unwrap().push(());
        }
    }

    impl ShutdownSupervisorMock {
        fn new() -> ShutdownSupervisorMock {
            ShutdownSupervisorMock {
                shutdown_parameters: Arc::new(Mutex::new(vec![])),
            }
        }

        fn shutdown_parameters(
            mut self,
            parameters: &Arc<Mutex<Vec<()>>>,
        ) -> ShutdownSupervisorMock {
            self.shutdown_parameters = parameters.clone();
            self
        }
    }

    #[test]
    fn inbound_ui_message_is_disseminated_properly() {
        let (accountant, _, accountant_recording_arc) = make_recorder();
        let (neighborhood, _, neighborhood_recording_arc) = make_recorder();
        let subject = UiGateway::new(&UiGatewayConfig {
            ui_port: find_free_port(),
            node_descriptor: String::from(""),
        });
        let system = System::new("test");
        let subject_addr: Addr<UiGateway> = subject.start();
        let peer_actors = peer_actors_builder()
            .accountant(accountant)
            .neighborhood(neighborhood)
            .build();
        subject_addr.try_send(BindMessage { peer_actors }).unwrap();
        let msg = NodeFromUiMessage {
            client_id: 1234,
            body: MessageBody {
                opcode: "booga".to_string(),
                path: FireAndForget,
                payload: Ok("{}".to_string()),
            },
        };

        subject_addr.try_send(msg.clone()).unwrap();

        System::current().stop();
        system.run();
        let accountant_recording = accountant_recording_arc.lock().unwrap();
        assert_eq!(
            accountant_recording.get_record::<NodeFromUiMessage>(0),
            &msg
        );
        let neighborhood_recording = neighborhood_recording_arc.lock().unwrap();
        assert_eq!(
            neighborhood_recording.get_record::<NodeFromUiMessage>(0),
            &msg
        );
    }

    #[test]
    fn outbound_ui_message_goes_only_to_websocket_supervisor() {
        let (accountant, _, accountant_recording_arc) = make_recorder();
        let send_msg_parameters_arc = Arc::new(Mutex::new(vec![]));
        let websocket_supervisor =
            WebSocketSupervisorMock::new().send_msg_parameters(&send_msg_parameters_arc);
        let mut subject = UiGateway::new(&UiGatewayConfig {
            ui_port: find_free_port(),
            node_descriptor: String::from(""),
        });
        let system = System::new("test");
        subject.websocket_supervisor = Some(Box::new(websocket_supervisor));
        subject.incoming_message_recipients =
            vec![accountant.start().recipient::<NodeFromUiMessage>()];
        let subject_addr: Addr<UiGateway> = subject.start();
        let msg = NodeToUiMessage {
            target: MessageTarget::ClientId(1234),
            body: MessageBody {
                opcode: "booga".to_string(),
                path: FireAndForget,
                payload: Ok("{}".to_string()),
            },
        };

        subject_addr.try_send(msg.clone()).unwrap();

        System::current().stop();
        system.run();
        let accountant_recording = accountant_recording_arc.lock().unwrap();
        assert_eq!(accountant_recording.len(), 0);
        let send_parameters = send_msg_parameters_arc.lock().unwrap();
        assert_eq!(send_parameters[0], msg);
    }

    #[test]
    fn receiving_a_get_financial_statistics_message_sends_traffic_to_the_accountant() {
        let (accountant, _, accountant_recording_arc) = make_recorder();
        let subject = UiGateway::new(&UiGatewayConfig {
            ui_port: find_free_port(),
            node_descriptor: String::from(""),
        });
        let system = System::new(
            "receiving_a_get_financial_statistics_message_sends_traffic_to_the_accountant",
        );
        let addr: Addr<UiGateway> = subject.start();
        let mut peer_actors = peer_actors_builder().accountant(accountant).build();
        peer_actors.ui_gateway = UiGateway::make_subs_from(&addr);
        addr.try_send(BindMessage { peer_actors }).unwrap();

        addr.try_send(UiCarrierMessage {
            client_id: 3,
            data: UiMessage::GetFinancialStatisticsMessage,
        })
        .unwrap();

        System::current().stop();
        system.run();

        let accountant_recorder = accountant_recording_arc.lock().unwrap();
        assert_eq!(
            accountant_recorder.get_record::<GetFinancialStatisticsMessage>(0),
            &GetFinancialStatisticsMessage { client_id: 3 }
        )
    }

    #[test]
    fn receiving_a_set_consuming_db_password_message_sends_traffic_to_blockchain_bridge() {
        let (blockchain_bridge, _, blockchain_bridge_recorder_arc) = make_recorder();
        let subject = UiGateway::new(&UiGatewayConfig {
            ui_port: find_free_port(),
            node_descriptor: String::from(""),
        });
        let system = System::new(
            "receiving_a_set_consuming_db_password_message_sends_traffic_to_blockchain_bridge",
        );
        let addr: Addr<UiGateway> = subject.start();
        let mut peer_actors = peer_actors_builder()
            .blockchain_bridge(blockchain_bridge)
            .build();
        peer_actors.ui_gateway = UiGateway::make_subs_from(&addr);
        addr.try_send(BindMessage { peer_actors }).unwrap();

        addr.try_send(UiCarrierMessage {
            client_id: 0,
            data: UiMessage::SetDbPassword("booga".to_string()),
        })
        .unwrap();

        System::current().stop();
        system.run();
        let blockchain_bridge_recorder = blockchain_bridge_recorder_arc.lock().unwrap();
        assert_eq!(
            blockchain_bridge_recorder.get_record::<SetDbPasswordMsg>(0),
            &SetDbPasswordMsg {
                client_id: 0,
                password: "booga".to_string(),
            }
        )
    }

    #[test]
    fn receiving_a_shutdown_message_triggers_the_shutdown_supervisor() {
        let shutdown_parameters = Arc::new(Mutex::new(vec![]));
        let shutdown_parameters_inside = shutdown_parameters.clone();

        thread::spawn(move || {
            let supervisor =
                ShutdownSupervisorMock::new().shutdown_parameters(&shutdown_parameters_inside);
            let mut subject = UiGateway::new(&UiGatewayConfig {
                ui_port: find_free_port(),
                node_descriptor: String::from(""),
            });
            subject.shutdown_supervisor = Box::new(supervisor);
            let system =
                System::new("receiving_a_shutdown_message_triggers_the_shutdown_supervisor");
            let addr: Addr<UiGateway> = subject.start();
            let mut peer_actors = peer_actors_builder().build();
            peer_actors.ui_gateway = UiGateway::make_subs_from(&addr);
            addr.try_send(BindMessage { peer_actors }).unwrap();

            addr.try_send(UiCarrierMessage {
                client_id: 0,
                data: UiMessage::ShutdownMessage,
            })
            .unwrap();

            system.run();
        });
        wait_for(None, None, || shutdown_parameters.lock().unwrap().len() > 0)
    }

    #[test]
    fn receiving_a_get_node_descriptor_message_triggers_a_node_descriptor_response() {
        let (ui_gateway_recorder, ui_gateway_awaiter, ui_gateway_recording_arc) = make_recorder();

        thread::spawn(move || {
            let system = System::new(
                "receiving_a_get_node_descriptor_message_triggers_a_node_descriptor_response",
            );
            let mut subject = UiGateway::new(&UiGatewayConfig {
                ui_port: find_free_port(),
                node_descriptor: String::from("NODE-DESCRIPTOR"),
            });
            let ui_gateway_recorder_addr = ui_gateway_recorder.start();
            subject.subs = Some(UiGatewayOutSubs {
                ui_message_sub: ui_gateway_recorder_addr.recipient::<UiCarrierMessage>(),
                ..Default::default()
            });
            let subject_addr = subject.start();
            let subject_subs = UiGateway::make_subs_from(&subject_addr);

            let request = serde_json::to_string(&UiMessage::GetNodeDescriptor).unwrap();
            subject_subs
                .from_ui_message_sub
                .try_send(FromUiMessage {
                    client_id: 1234,
                    json: request,
                })
                .unwrap();

            subject_subs
                .ui_message_sub
                .try_send(UiCarrierMessage {
                    client_id: 1234,
                    data: UiMessage::GetNodeDescriptor,
                })
                .unwrap();

            system.run();
        });

        ui_gateway_awaiter.await_message_count(2);

        let ui_gateway_recording = ui_gateway_recording_arc.lock().unwrap();
        assert_eq!(ui_gateway_recording.len(), 2);
        assert_eq!(
            ui_gateway_recording.get_record::<UiCarrierMessage>(1),
            &UiCarrierMessage {
                client_id: 1234,
                data: UiMessage::NodeDescriptor("NODE-DESCRIPTOR".to_string())
            }
        );
    }

    #[test]
    fn node_descriptor_message_is_directed_to_websocket_supervisor() {
        let (ui_gateway_recorder, _, _) = make_recorder();
        let receive_parameters_arc = Arc::new(Mutex::new(vec![]));

        let system = System::new("node_descriptor_message_is_directed_to_websocket_supervisor");
        let mut subject = UiGateway::new(&UiGatewayConfig {
            ui_port: find_free_port(),
            node_descriptor: String::from(""),
        });
        subject.websocket_supervisor = Some(Box::new(
            WebSocketSupervisorMock::new().send_parameters(&receive_parameters_arc),
        ));
        let ui_gateway_recorder_addr = ui_gateway_recorder.start();
        subject.subs = Some(UiGatewayOutSubs {
            ui_message_sub: ui_gateway_recorder_addr.recipient::<UiCarrierMessage>(),
            ..Default::default()
        });
        let subject_addr = subject.start();
        let subject_subs = UiGateway::make_subs_from(&subject_addr);

        subject_subs
            .ui_message_sub
            .try_send(UiCarrierMessage {
                client_id: 1234,
                data: UiMessage::NodeDescriptor("NODE-DESCRIPTOR".to_string()),
            })
            .unwrap();

        System::current().stop();
        system.run();

        wait_for(None, None, || {
            receive_parameters_arc.lock().unwrap().len() > 0
        });
        assert_eq!(
            receive_parameters_arc
                .clone()
                .lock()
                .unwrap()
                .get(0)
                .unwrap(),
            &(
                1234 as u64,
                serde_json::to_string(&UiMessage::NodeDescriptor("NODE-DESCRIPTOR".to_string()))
                    .unwrap()
            )
        )
    }

    #[test]
    fn set_consuming_db_password_response_message_is_directed_to_websocket_supervisor() {
        let (ui_gateway_recorder, _, _) = make_recorder();
        let receive_parameters_arc = Arc::new(Mutex::new(vec![]));

        let system = System::new(
            "set_consuming_db_password_response_message_is_directed_to_websocket_supervisor",
        );
        let mut subject = UiGateway::new(&UiGatewayConfig {
            ui_port: find_free_port(),
            node_descriptor: String::from(""),
        });
        subject.websocket_supervisor = Some(Box::new(
            WebSocketSupervisorMock::new().send_parameters(&receive_parameters_arc),
        ));
        let ui_gateway_recorder_addr = ui_gateway_recorder.start();
        subject.subs = Some(UiGatewayOutSubs {
            ui_message_sub: ui_gateway_recorder_addr.recipient::<UiCarrierMessage>(),
            ..Default::default()
        });
        let subject_addr = subject.start();
        let subject_subs = UiGateway::make_subs_from(&subject_addr);

        subject_subs
            .ui_message_sub
            .try_send(UiCarrierMessage {
                client_id: 1234,
                data: UiMessage::SetDbPasswordResponse(true),
            })
            .unwrap();

        System::current().stop();
        system.run();

        wait_for(None, None, || {
            receive_parameters_arc.lock().unwrap().len() > 0
        });
        assert_eq!(
            receive_parameters_arc
                .clone()
                .lock()
                .unwrap()
                .get(0)
                .unwrap(),
            &(
                1234 as u64,
                serde_json::to_string(&UiMessage::SetDbPasswordResponse(true)).unwrap()
            )
        )
    }

    #[test]
    fn receiving_a_set_gas_price_message_sends_traffic_to_blockchain_bridge() {
        let (blockchain_bridge, _, blockchain_bridge_recorder_arc) = make_recorder();
        let subject = UiGateway::new(&UiGatewayConfig {
            ui_port: find_free_port(),
            node_descriptor: String::from(""),
        });
        let system =
            System::new("receiving_a_set_gas_price_message_sends_traffic_to_blockchain_bridge");
        let addr: Addr<UiGateway> = subject.start();
        let mut peer_actors = peer_actors_builder()
            .blockchain_bridge(blockchain_bridge)
            .build();
        peer_actors.ui_gateway = UiGateway::make_subs_from(&addr);
        addr.try_send(BindMessage { peer_actors }).unwrap();

        addr.try_send(UiCarrierMessage {
            client_id: 0,
            data: UiMessage::SetGasPrice("11".to_string()),
        })
        .unwrap();

        System::current().stop();
        system.run();
        let blockchain_bridge_recorder = blockchain_bridge_recorder_arc.lock().unwrap();
        assert_eq!(
            blockchain_bridge_recorder.get_record::<SetGasPriceMsg>(0),
            &SetGasPriceMsg {
                client_id: 0,
                gas_price: "11".to_string(),
            }
        )
    }

    #[test]
    fn set_gas_price_response_message_is_directed_to_websocket_supervisor() {
        let (ui_gateway_recorder, _, _) = make_recorder();
        let receive_parameters_arc = Arc::new(Mutex::new(vec![]));

        let system =
            System::new("set_gas_price_response_message_is_directed_to_websocket_supervisor");
        let mut subject = UiGateway::new(&UiGatewayConfig {
            ui_port: find_free_port(),
            node_descriptor: "".to_string(),
        });
        subject.websocket_supervisor = Some(Box::new(
            WebSocketSupervisorMock::new().send_parameters(&receive_parameters_arc),
        ));
        let ui_gateway_recorder_addr = ui_gateway_recorder.start();
        subject.subs = Some(UiGatewayOutSubs {
            ui_message_sub: ui_gateway_recorder_addr.recipient::<UiCarrierMessage>(),
            ..Default::default()
        });
        let subject_addr = subject.start();
        let subject_subs = UiGateway::make_subs_from(&subject_addr);

        subject_subs
            .ui_message_sub
            .try_send(UiCarrierMessage {
                client_id: 1234,
                data: UiMessage::SetGasPriceResponse(true),
            })
            .unwrap();

        System::current().stop();
        system.run();

        wait_for(None, None, || {
            receive_parameters_arc.lock().unwrap().len() > 0
        });
        assert_eq!(
            receive_parameters_arc
                .clone()
                .lock()
                .unwrap()
                .get(0)
                .unwrap(),
            &(
                1234 as u64,
                serde_json::to_string(&UiMessage::SetGasPriceResponse(true)).unwrap()
            )
        )
    }

    #[test]
    fn financial_statistics_response_message_is_directed_to_websocket_supervisor() {
        let (ui_gateway_recorder, _, _) = make_recorder();
        let receive_parameters_arc = Arc::new(Mutex::new(vec![]));

        let system = System::new(
            "financial_statistics_response_message_is_directed_to_websocket_supervisor",
        );
        let mut subject = UiGateway::new(&UiGatewayConfig {
            ui_port: find_free_port(),
            node_descriptor: String::from(""),
        });
        subject.websocket_supervisor = Some(Box::new(
            WebSocketSupervisorMock::new().send_parameters(&receive_parameters_arc),
        ));
        let ui_gateway_recorder_addr = ui_gateway_recorder.start();
        subject.subs = Some(UiGatewayOutSubs {
            ui_message_sub: ui_gateway_recorder_addr.recipient::<UiCarrierMessage>(),
            ..Default::default()
        });
        let subject_addr = subject.start();
        let subject_subs = UiGateway::make_subs_from(&subject_addr);

        subject_subs
            .ui_message_sub
            .try_send(UiCarrierMessage {
                client_id: 1234,
                data: UiMessage::FinancialStatisticsResponse(FinancialStatisticsMessage {
                    pending_credit: 1_000_000_001,
                    pending_debt: 2_000_000_001,
                }),
            })
            .unwrap();

        System::current().stop();
        system.run();

        wait_for(None, None, || {
            receive_parameters_arc.lock().unwrap().len() > 0
        });
        assert_eq!(
            receive_parameters_arc
                .clone()
                .lock()
                .unwrap()
                .get(0)
                .unwrap(),
            &(
                1234 as u64,
                serde_json::to_string(&UiMessage::FinancialStatisticsResponse(
                    FinancialStatisticsMessage {
                        pending_credit: 1_000_000_001,
                        pending_debt: 2_000_000_001
                    }
                ))
                .unwrap()
            )
        )
    }

    #[test]
    fn good_from_ui_message_is_unmarshalled_and_resent() {
        let unmarshal_parameters = Arc::new(Mutex::new(vec![]));
        let handler = UiTrafficConverterOldMock::new()
            .unmarshal_parameters(&unmarshal_parameters)
            .unmarshal_result(Ok(UiMessage::ShutdownMessage));
        let (ui_gateway, ui_gateway_awaiter, ui_gateway_recording_arc) = make_recorder();

        thread::spawn(move || {
            let mut subject = UiGateway::new(&UiGatewayConfig {
                ui_port: find_free_port(),
                node_descriptor: String::from(""),
            });
            subject.converter = Box::new(handler);
            let system = System::new("good_from_ui_message_is_unmarshalled_and_resent");
            let addr: Addr<UiGateway> = subject.start();
            let peer_actors = peer_actors_builder().ui_gateway(ui_gateway).build();
            addr.try_send(BindMessage { peer_actors }).unwrap();

            addr.try_send(FromUiMessage {
                client_id: 42,
                json: String::from("pretend I'm JSON"),
            })
            .unwrap();

            system.run();
        });
        ui_gateway_awaiter.await_message_count(1);
        let unmarshal_parameters_locked = unmarshal_parameters.lock().unwrap();
        assert_eq!(
            unmarshal_parameters_locked[0],
            String::from("pretend I'm JSON")
        );
        assert_eq!(unmarshal_parameters_locked.len(), 1);
        let ui_gateway_recording = ui_gateway_recording_arc.lock().unwrap();
        assert_eq!(
            ui_gateway_recording.get_record::<UiCarrierMessage>(0),
            &UiCarrierMessage {
                client_id: 42,
                data: UiMessage::ShutdownMessage
            }
        );
    }

    #[test]
    fn bad_from_ui_message_is_logged_and_ignored() {
        init_test_logging();
        let handler = UiTrafficConverterOldMock::new()
            .unmarshal_result(Err(String::from("I have a tummyache")));
        let (ui_gateway, _, ui_gateway_recording_arc) = make_recorder();

        thread::spawn(move || {
            let mut subject = UiGateway::new(&UiGatewayConfig {
                ui_port: find_free_port(),
                node_descriptor: String::from(""),
            });
            subject.converter = Box::new(handler);
            let system = System::new("bad_from_ui_message_is_logged_and_ignored");
            let addr: Addr<UiGateway> = subject.start();
            let peer_actors = peer_actors_builder().ui_gateway(ui_gateway).build();
            addr.try_send(BindMessage { peer_actors }).unwrap();

            addr.try_send(FromUiMessage {
                client_id: 0,
                json: String::from("pretend I'm JSON"),
            })
            .unwrap();

            system.run();
        });
        TestLogHandler::new().await_log_containing(
            "Error unmarshalling message from UI - ignoring: 'I have a tummyache'",
            1000,
        );
        let ui_gateway_recording = ui_gateway_recording_arc.lock().unwrap();
        assert_eq!(ui_gateway_recording.len(), 0);
    }

    #[test]
    fn request_for_dot_graph_forwards_request_to_neighbor() {
        let (neighborhood, _, neighborhood_recorder_arc) = make_recorder();
        let subject = UiGateway::new(&UiGatewayConfig {
            ui_port: find_free_port(),
            node_descriptor: String::from(""),
        });
        let system = System::new("request_for_dot_graph_forwards_request_to_neighbor");
        let addr: Addr<UiGateway> = subject.start();
        let mut peer_actors = peer_actors_builder().neighborhood(neighborhood).build();
        peer_actors.ui_gateway = UiGateway::make_subs_from(&addr);
        addr.try_send(BindMessage { peer_actors }).unwrap();

        let json = UiTrafficConverterOldReal::new()
            .marshal(UiMessage::NeighborhoodDotGraphRequest)
            .unwrap();
        addr.try_send(FromUiMessage { client_id: 0, json }).unwrap();

        System::current().stop();
        system.run();
        let neighborhood_recorder = neighborhood_recorder_arc.lock().unwrap();
        let actual_request = neighborhood_recorder.get_record::<NeighborhoodDotGraphRequest>(0);
        assert_eq!(
            actual_request,
            &NeighborhoodDotGraphRequest { client_id: 0 }
        );
    }
}<|MERGE_RESOLUTION|>--- conflicted
+++ resolved
@@ -109,7 +109,7 @@
             msg.peer_actors.accountant.ui_message_sub.clone(),
             msg.peer_actors.neighborhood.from_ui_message_sub.clone(),
         ];
-        self.websocket_supervisor = match WebSocketSupervisorReal::new(
+        self.websocket_supervisor = Some(Box::new(WebSocketSupervisorReal::new(
             self.port,
             msg.peer_actors.ui_gateway.from_ui_message_sub,
             msg.peer_actors.ui_gateway.new_from_ui_message_sub,
@@ -148,46 +148,6 @@
         self.incoming_message_recipients = msg.from_ui_message_recipients;
         self.websocket_supervisor = Some(Box::new(WebSocketSupervisorReal::new(
             self.port,
-<<<<<<< HEAD
-=======
-            msg.peer_actors.ui_gateway.from_ui_message_sub,
-            msg.peer_actors.ui_gateway.new_from_ui_message_sub,
-        )));
-        debug!(self.logger, "UIGateway bound");
-    }
-}
-
-//TODO Remove this when MASQNode-UIv2 takes over completely
-struct StubRecipient {}
-
-impl Actor for StubRecipient {
-    type Context = Context<StubRecipient>;
-}
-
-impl Handler<FromUiMessage> for StubRecipient {
-    type Result = ();
-    fn handle(&mut self, _msg: FromUiMessage, _ctx: &mut Self::Context) -> Self::Result {
-        panic!("Should never be called")
-    }
-}
-
-impl StubRecipient {
-    fn make() -> Recipient<FromUiMessage> {
-        StubRecipient {}.start().recipient::<FromUiMessage>()
-    }
-}
-//TODO Remove this when MASQNode-UIv2 takes over completely
-
-impl Handler<DaemonBindMessage> for UiGateway {
-    type Result = ();
-
-    fn handle(&mut self, msg: DaemonBindMessage, ctx: &mut Self::Context) -> Self::Result {
-        ctx.set_mailbox_capacity(NODE_MAILBOX_CAPACITY);
-        self.subs = None;
-        self.incoming_message_recipients = msg.from_ui_message_recipients;
-        self.websocket_supervisor = Some(Box::new(WebSocketSupervisorReal::new(
-            self.port,
->>>>>>> fc50977f
             StubRecipient::make(),
             msg.from_ui_message_recipient,
         )));
@@ -473,7 +433,7 @@
             client_id: 1234,
             body: MessageBody {
                 opcode: "booga".to_string(),
-                path: FireAndForget,
+                path: OneWay,
                 payload: Ok("{}".to_string()),
             },
         };
@@ -513,7 +473,7 @@
             target: MessageTarget::ClientId(1234),
             body: MessageBody {
                 opcode: "booga".to_string(),
-                path: FireAndForget,
+                path: OneWay,
                 payload: Ok("{}".to_string()),
             },
         };
