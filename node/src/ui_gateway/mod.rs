--- conflicted
+++ resolved
@@ -111,10 +111,6 @@
         ];
         self.websocket_supervisor = Some(Box::new(WebSocketSupervisorReal::new(
             self.port,
-<<<<<<< HEAD
-            msg.peer_actors.ui_gateway.from_ui_message_sub.clone(),
-            msg.peer_actors.ui_gateway.new_from_ui_message_sub,
-=======
             msg.peer_actors.ui_gateway.from_ui_message_sub,
             msg.peer_actors.ui_gateway.new_from_ui_message_sub,
         )));
@@ -154,7 +150,6 @@
             self.port,
             StubRecipient::make(),
             msg.from_ui_message_recipient,
->>>>>>> cc8fb03e
         )));
         debug!(self.logger, "UIGateway bound");
     }
