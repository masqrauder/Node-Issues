--- conflicted
+++ resolved
@@ -475,11 +475,8 @@
     use crate::test_utils::{main_cryptde, make_wallet};
     use actix::System;
     use log::LevelFilter;
-<<<<<<< HEAD
-=======
     use masq_lib::crash_point::CrashPoint;
     use masq_lib::test_utils::utils::DEFAULT_CHAIN_ID;
->>>>>>> e478c775
     use masq_lib::ui_gateway::NodeFromUiMessage;
     use masq_lib::ui_gateway::NodeToUiMessage;
     use std::cell::RefCell;
