// Copyright (c) 2019-2020, MASQ (https://masq.ai). All rights reserved.

use crate::blockchain::blockchain_interface::{chain_id_from_name, chain_name_from_id};
use crate::bootstrapper::BootstrapperConfig;
use crate::database::db_initializer::{DbInitializer, DbInitializerReal};
use crate::db_config::persistent_configuration::{
    PersistentConfiguration, PersistentConfigurationReal,
};
use crate::node_configurator::node_configurator_standard::standard::{
    privileged_parse_args, unprivileged_parse_args,
};
use crate::node_configurator::{
    app_head, data_directory_from_context, determine_config_file_path, DirsWrapper, RealDirsWrapper,
};
<<<<<<< HEAD
use crate::sub_lib::accountant::DEFAULT_EARNING_WALLET;
=======
>>>>>>> b00c2c2c
use crate::sub_lib::neighborhood::NodeDescriptor;
use crate::sub_lib::utils::make_new_multi_config;
use crate::test_utils::main_cryptde;
use clap::value_t;
use itertools::Itertools;
use masq_lib::command::StdStreams;
use masq_lib::constants::DEFAULT_CHAIN_NAME;
use masq_lib::messages::UiSetupResponseValueStatus::{Blank, Configured, Default, Required, Set};
use masq_lib::messages::{UiSetupRequestValue, UiSetupResponseValue, UiSetupResponseValueStatus};
use masq_lib::multi_config::{
    CommandLineVcl, ConfigFileVcl, EnvironmentVcl, MultiConfig, VirtualCommandLine,
};
use masq_lib::shared_schema::{shared_app, ConfiguratorError};
use masq_lib::test_utils::fake_stream_holder::{ByteArrayReader, ByteArrayWriter};
use std::collections::HashMap;
use std::path::PathBuf;
use std::str::FromStr;

const CONSOLE_DIAGNOSTICS: bool = false;

pub type SetupCluster = HashMap<String, UiSetupResponseValue>;

#[cfg(test)]
pub fn setup_cluster_from(input: Vec<(&str, &str, UiSetupResponseValueStatus)>) -> SetupCluster {
    input
        .into_iter()
        .map(|(k, v, s)| (k.to_string(), UiSetupResponseValue::new(k, v, s)))
        .collect::<SetupCluster>()
}

pub trait SetupReporter {
    fn get_modified_setup(
        &self,
        existing_setup: SetupCluster,
        incoming_setup: Vec<UiSetupRequestValue>,
    ) -> Result<SetupCluster, (SetupCluster, ConfiguratorError)>;
}

pub struct SetupReporterReal {
    dirs_wrapper: Box<dyn DirsWrapper>,
}

impl SetupReporter for SetupReporterReal {
    fn get_modified_setup(
        &self,
        mut existing_setup: SetupCluster,
        incoming_setup: Vec<UiSetupRequestValue>,
    ) -> Result<SetupCluster, (SetupCluster, ConfiguratorError)> {
        let default_setup = Self::get_default_params();
        let mut blanked_out_former_values = HashMap::new();
        incoming_setup
            .iter()
            .filter(|v| v.value.is_none())
            .for_each(|v| {
                match existing_setup.remove(&v.name) {
                    Some(former_value) => {
                        blanked_out_former_values.insert(v.name.clone(), former_value)
                    }
                    None => None,
                };
            });
        let mut incoming_setup = incoming_setup
            .into_iter()
            .filter(|v| v.value.is_some())
            .map(|v| {
                (
                    v.name.clone(),
                    UiSetupResponseValue::new(&v.name, &v.value.expect("Value disappeared!"), Set),
                )
            })
            .collect::<SetupCluster>();
        let all_but_configured =
            Self::combine_clusters(vec![&default_setup, &existing_setup, &incoming_setup]);
        eprintln_setup("DEFAULTS", &default_setup);
        eprintln_setup("EXISTING", &existing_setup);
        eprintln_setup("BLANKED-OUT FORMER VALUES", &blanked_out_former_values);
        eprintln_setup("INCOMING", &incoming_setup);
        eprintln_setup("ALL BUT CONFIGURED", &all_but_configured);
        let mut error_so_far = ConfiguratorError::new(vec![]);
        let (real_user_opt, data_directory_opt, chain_name) =
            match Self::calculate_fundamentals(self.dirs_wrapper.as_ref(), &all_but_configured) {
                Ok(triple) => triple,
                Err(error) => {
                    error_so_far.extend(error);
                    (None, None, DEFAULT_CHAIN_NAME.to_string())
                }
            };
        let real_user = real_user_opt.unwrap_or_else(|| {
            crate::bootstrapper::RealUser::new(None, None, None)
                .populate(self.dirs_wrapper.as_ref())
        });
        let data_directory = match all_but_configured.get("data-directory") {
            Some(uisrv) if uisrv.status == Set => PathBuf::from(&uisrv.value),
            _ => data_directory_from_context(
                self.dirs_wrapper.as_ref(),
                &real_user,
                &data_directory_opt,
                &chain_name,
            ),
        };
        let (configured_setup, error_opt) = Self::calculate_configured_setup(
            self.dirs_wrapper.as_ref(),
            &all_but_configured,
            &data_directory,
            &chain_name,
        );
        if let Some(error) = error_opt {
            error_so_far.extend(error);
        }
        error_so_far.param_errors.iter().for_each(|param_error| {
            let _ = incoming_setup.remove(&param_error.parameter);
        });
        let combined_setup = Self::combine_clusters(vec![&all_but_configured, &configured_setup]);
        eprintln_setup("CONFIGURED", &configured_setup);
        eprintln_setup("COMBINED", &combined_setup);
        let final_setup = value_retrievers(self.dirs_wrapper.as_ref())
            .into_iter()
            .map(|retriever| {
                let make_blank_or_required = || {
                    let status = if retriever.is_required(&combined_setup) {
                        Required
                    } else {
                        Blank
                    };
                    (
                        retriever.value_name().to_string(),
                        UiSetupResponseValue::new(retriever.value_name(), "", status),
                    )
                };
                match combined_setup.get(retriever.value_name()) {
                    Some(uisrv) if vec![Blank, Required].contains(&uisrv.status) => {
                        make_blank_or_required()
                    }
                    Some(uisrv) => (retriever.value_name().to_string(), uisrv.clone()),
                    None => make_blank_or_required(),
                }
            })
            .collect::<SetupCluster>();
        eprintln_setup("FINAL", &final_setup);
        if error_so_far.param_errors.is_empty() {
            Ok(final_setup)
        } else {
            Err((
                Self::combine_clusters(vec![&final_setup, &blanked_out_former_values]),
                error_so_far,
            ))
        }
    }
}

#[allow(dead_code)]
fn eprintln_setup(label: &str, cluster: &SetupCluster) {
    if !CONSOLE_DIAGNOSTICS {
        return;
    }
    let message = cluster
        .iter()
        .map(|(_, v)| (v.name.to_string(), v.value.to_string(), v.status))
        .sorted_by_key(|(n, _, _)| n.clone())
        .map(|(n, v, s)| format!("{:26}{:65}{:?}", n, v, s))
        .join("\n");
    eprintln!("{}:\n{}\n", label, message);
}

impl SetupReporterReal {
    pub fn new() -> Self {
        Self {
            dirs_wrapper: Box::new(RealDirsWrapper {}),
        }
    }

    pub fn get_default_params() -> SetupCluster {
        let schema = shared_app(app_head());
        schema
            .p
            .opts
            .iter()
            .flat_map(|opt| {
                let name = opt.b.name;
                match opt.v.default_val {
                    Some(os_str) => {
                        let value = match os_str.to_str() {
                            Some(v) => v,
                            None => unimplemented!(),
                        };
                        Some((
                            name.to_string(),
                            UiSetupResponseValue::new(name, value, Default),
                        ))
                    }
                    None => None,
                }
            })
            .collect()
    }

    fn real_user_from_str(s: &str) -> Option<crate::bootstrapper::RealUser> {
        match crate::bootstrapper::RealUser::from_str(s) {
            Ok(ru) => Some(ru),
            Err(_) => None,
        }
    }

    fn calculate_fundamentals(
        dirs_wrapper: &dyn DirsWrapper,
        combined_setup: &SetupCluster,
    ) -> Result<
        (
            Option<crate::bootstrapper::RealUser>,
            Option<PathBuf>,
            String,
        ),
        ConfiguratorError,
    > {
        let multi_config = Self::make_multi_config(dirs_wrapper, None, true, false)?;
        let real_user_opt = match (
            value_m!(multi_config, "real-user", String),
            combined_setup.get("real-user"),
        ) {
            (Some(real_user_str), None) => Self::real_user_from_str(&real_user_str),
            (Some(_), Some(uisrv)) if uisrv.status == Set => Self::real_user_from_str(&uisrv.value),
            (Some(real_user_str), Some(_)) => Self::real_user_from_str(&real_user_str),
            (None, Some(uisrv)) => Self::real_user_from_str(&uisrv.value),
            (None, None) => {
                Some(crate::bootstrapper::RealUser::new(None, None, None).populate(dirs_wrapper))
            }
        };
        let chain_name = match (
            value_m!(multi_config, "chain", String),
            combined_setup.get("chain"),
        ) {
            (Some(chain_str), None) => chain_str,
            (Some(_), Some(uisrv)) if uisrv.status == Set => uisrv.value.clone(),
            (Some(chain_str), Some(_)) => chain_str,
            (None, Some(uisrv)) => uisrv.value.clone(),
            (None, None) => DEFAULT_CHAIN_NAME.to_string(),
        };
        let data_directory_opt = match (
            value_m!(multi_config, "data-directory", String),
            combined_setup.get("data-directory"),
        ) {
            (Some(ddir_str), None) => Some(PathBuf::from(&ddir_str)),
            (Some(_), Some(uisrv)) if uisrv.status == Set => Some(PathBuf::from(&uisrv.value)),
            (Some(ddir_str), Some(_)) => Some(PathBuf::from(&ddir_str)),
            _ => None,
        };
        Ok((real_user_opt, data_directory_opt, chain_name))
    }

    fn calculate_configured_setup(
        dirs_wrapper: &dyn DirsWrapper,
        combined_setup: &SetupCluster,
        data_directory: &PathBuf,
        chain_name: &str,
    ) -> (SetupCluster, Option<ConfiguratorError>) {
        let mut error_so_far = ConfiguratorError::new(vec![]);
        let db_password_opt = combined_setup.get("db-password").map(|v| v.value.clone());
        let command_line = Self::make_command_line(&combined_setup);
        let multi_config =
            match Self::make_multi_config(dirs_wrapper, Some(command_line), true, true) {
                Ok(mc) => mc,
                Err(ce) => return (HashMap::new(), Some(ce)),
            };
        let ((bootstrapper_config, persistent_config_opt), error_opt) = Self::run_configuration(
            dirs_wrapper,
            &multi_config,
            data_directory,
            chain_id_from_name(chain_name),
        );
        if let Some(error) = error_opt {
            error_so_far.extend(error);
        }
        let mut setup = value_retrievers(dirs_wrapper)
            .into_iter()
            .map(|r| {
                let computed_default = r.computed_default_value(
                    &bootstrapper_config,
                    &persistent_config_opt,
                    &db_password_opt,
                );
                let configured = match value_m!(multi_config, r.value_name(), String) {
                    Some(value) => UiSetupResponseValue::new(r.value_name(), &value, Configured),
                    None => UiSetupResponseValue::new(r.value_name(), "", Blank),
                };
                let value = Self::choose_uisrv(&computed_default, &configured).clone();
                (r.value_name().to_string(), value)
            })
            .collect::<SetupCluster>();
        match setup.get_mut("config-file") {
            // special case because of early processing
            Some(uisrv) if &uisrv.value == "config.toml" => uisrv.status = Default,
            _ => (),
        };
        if error_so_far.param_errors.is_empty() {
            (setup, None)
        } else {
            (setup, Some(error_so_far))
        }
    }

    fn combine_clusters(clusters: Vec<&SetupCluster>) -> SetupCluster {
        let mut result: SetupCluster = HashMap::new();
        clusters.into_iter().for_each(|cluster| {
            let mut step: SetupCluster = HashMap::new();
            cluster.iter().for_each(|(k, incoming)| {
                match result.get(k) {
                    Some(existing) => {
                        step.insert(k.clone(), Self::choose_uisrv(existing, incoming).clone())
                    }
                    None => step.insert(k.clone(), incoming.clone()),
                };
            });
            result.extend(step);
        });
        result
    }

    fn choose_uisrv<'a>(
        existing: &'a UiSetupResponseValue,
        incoming: &'a UiSetupResponseValue,
    ) -> &'a UiSetupResponseValue {
        if incoming.status.priority() >= existing.status.priority() {
            incoming
        } else {
            existing
        }
    }

    fn make_command_line(setup: &SetupCluster) -> Vec<String> {
        let accepted_statuses = vec![Set, Configured];
        let mut command_line = setup
            .iter()
            .filter(|(_, v)| accepted_statuses.contains(&v.status))
            .flat_map(|(_, v)| vec![format!("--{}", v.name), v.value.clone()])
            .collect::<Vec<String>>();
        command_line.insert(0, "program_name".to_string());
        command_line
    }

    fn make_multi_config<'a>(
        dirs_wrapper: &dyn DirsWrapper,
        command_line_opt: Option<Vec<String>>,
        environment: bool,
        config_file: bool,
    ) -> Result<MultiConfig<'a>, ConfiguratorError> {
        let app = shared_app(app_head());
        let mut vcls: Vec<Box<dyn VirtualCommandLine>> = vec![];
        if let Some(command_line) = command_line_opt.clone() {
            vcls.push(Box::new(CommandLineVcl::new(command_line)));
        }
        if environment {
            vcls.push(Box::new(EnvironmentVcl::new(&app)));
        }
        if config_file {
            let command_line = match command_line_opt {
                Some(command_line) => command_line,
                None => vec![],
            };
            let (config_file_path, user_specified) =
                determine_config_file_path(dirs_wrapper, &app, &command_line)?;
            let config_file_vcl = match ConfigFileVcl::new(&config_file_path, user_specified) {
                Ok(cfv) => cfv,
                Err(e) => return Err(ConfiguratorError::required("config-file", &e.to_string())),
            };
            vcls.push(Box::new(config_file_vcl));
        }
        let mut null_stdin = ByteArrayReader::new(&[]);
        let mut null_stdout = ByteArrayWriter::new();
        let mut null_stderr = ByteArrayWriter::new();
        let mut streams = StdStreams {
            stdin: &mut null_stdin,
            stdout: &mut null_stdout,
            stderr: &mut null_stderr,
        };
        make_new_multi_config(&app, vcls, &mut streams)
    }

    #[allow(clippy::type_complexity)]
    fn run_configuration(
        dirs_wrapper: &dyn DirsWrapper,
        multi_config: &MultiConfig,
        data_directory: &PathBuf,
        chain_id: u8,
    ) -> (
        (BootstrapperConfig, Option<Box<dyn PersistentConfiguration>>),
        Option<ConfiguratorError>,
    ) {
        let mut error_so_far = ConfiguratorError::new(vec![]);
        let mut streams = StdStreams {
            stdin: &mut ByteArrayReader::new(b""),
            stdout: &mut ByteArrayWriter::new(),
            stderr: &mut ByteArrayWriter::new(),
        };
        let mut bootstrapper_config = BootstrapperConfig::new();
        bootstrapper_config.data_directory = data_directory.clone();
        match privileged_parse_args(
            dirs_wrapper,
            multi_config,
            &mut bootstrapper_config,
            &mut streams,
        ) {
            Ok(_) => (),
            Err(ce) => {
                error_so_far.extend(ce);
            }
        };
        let initializer = DbInitializerReal::new();
        match initializer.initialize(data_directory, chain_id, false) {
            Ok(conn) => {
                let mut persistent_config = PersistentConfigurationReal::from(conn);
                match unprivileged_parse_args(
                    multi_config,
                    &mut bootstrapper_config,
                    &mut streams,
                    Some(&mut persistent_config),
                ) {
                    Ok(_) => (
                        (bootstrapper_config, Some(Box::new(persistent_config))),
                        None,
                    ),
                    Err(ce) => {
                        error_so_far.extend(ce);
                        (
                            (bootstrapper_config, Some(Box::new(persistent_config))),
                            Some(error_so_far),
                        )
                    }
                }
            }
            Err(_) => {
                match unprivileged_parse_args(
                    multi_config,
                    &mut bootstrapper_config,
                    &mut streams,
                    None,
                ) {
                    Ok(_) => ((bootstrapper_config, None), None),
                    Err(ce) => {
                        error_so_far.extend(ce);
                        ((bootstrapper_config, None), Some(error_so_far))
                    }
                }
            }
        }
    }
}

trait ValueRetriever {
    fn value_name(&self) -> &'static str;

    fn computed_default(
        &self,
        _bootstrapper_config: &BootstrapperConfig,
        _persistent_config_opt: &Option<Box<dyn PersistentConfiguration>>,
        _db_password_opt: &Option<String>,
    ) -> Option<(String, UiSetupResponseValueStatus)> {
        None
    }

    fn computed_default_value(
        &self,
        bootstrapper_config: &BootstrapperConfig,
        persistent_config_opt: &Option<Box<dyn PersistentConfiguration>>,
        db_password_opt: &Option<String>,
    ) -> UiSetupResponseValue {
        match self.computed_default(bootstrapper_config, persistent_config_opt, db_password_opt) {
            Some((value, status)) => UiSetupResponseValue::new(self.value_name(), &value, status),
            None => UiSetupResponseValue::new(self.value_name(), "", Blank),
        }
    }

    fn set_value(&self, multi_config: &MultiConfig) -> Option<String> {
        value_m!(multi_config, self.value_name(), String)
    }

    fn is_required(&self, _params: &SetupCluster) -> bool {
        false
    }
}

fn is_required_for_blockchain(params: &SetupCluster) -> bool {
    !matches! (params.get("neighborhood-mode"), Some(nhm) if &nhm.value == "zero-hop")
}

struct BlockchainServiceUrl {}
impl ValueRetriever for BlockchainServiceUrl {
    fn value_name(&self) -> &'static str {
        "blockchain-service-url"
    }

    fn is_required(&self, params: &SetupCluster) -> bool {
        is_required_for_blockchain(params)
    }
}

struct Chain {}
impl ValueRetriever for Chain {
    fn value_name(&self) -> &'static str {
        "chain"
    }

    fn computed_default(
        &self,
        _bootstrapper_config: &BootstrapperConfig,
        _persistent_config_opt: &Option<Box<dyn PersistentConfiguration>>,
        _db_password_opt: &Option<String>,
    ) -> Option<(String, UiSetupResponseValueStatus)> {
        Some((DEFAULT_CHAIN_NAME.to_string(), Default))
    }

    fn is_required(&self, _params: &SetupCluster) -> bool {
        true
    }
}

struct ClandestinePort {}
impl ValueRetriever for ClandestinePort {
    fn value_name(&self) -> &'static str {
        "clandestine-port"
    }

    fn computed_default(
        &self,
        _bootstrapper_config: &BootstrapperConfig,
        persistent_config_opt: &Option<Box<dyn PersistentConfiguration>>,
        _db_password_opt: &Option<String>,
    ) -> Option<(String, UiSetupResponseValueStatus)> {
        if let Some(persistent_config) = persistent_config_opt {
            match persistent_config.clandestine_port() {
                Ok(clandestine_port_opt) => {
                    clandestine_port_opt.map(|cp| (cp.to_string(), Default))
                }
                Err(_) => None,
            }
        } else {
            None
        }
    }

    fn is_required(&self, _params: &SetupCluster) -> bool {
        true
    }
}

struct ConfigFile {}
impl ValueRetriever for ConfigFile {
    fn value_name(&self) -> &'static str {
        "config-file"
    }
}

struct ConsumingPrivateKey {}
impl ValueRetriever for ConsumingPrivateKey {
    fn value_name(&self) -> &'static str {
        "consuming-private-key"
    }
}

struct CrashPoint {}
impl ValueRetriever for CrashPoint {
    fn value_name(&self) -> &'static str {
        "crash-point"
    }
}

struct DataDirectory {
    dirs_wrapper: Box<dyn DirsWrapper>,
}
impl ValueRetriever for DataDirectory {
    fn value_name(&self) -> &'static str {
        "data-directory"
    }

    fn computed_default(
        &self,
        bootstrapper_config: &BootstrapperConfig,
        _persistent_config_opt: &Option<Box<dyn PersistentConfiguration>>,
        _db_password_opt: &Option<String>,
    ) -> Option<(String, UiSetupResponseValueStatus)> {
        let real_user = &bootstrapper_config.real_user;
        let chain_name = chain_name_from_id(bootstrapper_config.blockchain_bridge_config.chain_id);
        let data_directory_opt = None;
        Some((
            data_directory_from_context(
                self.dirs_wrapper.as_ref(),
                &real_user,
                &data_directory_opt,
                chain_name,
            )
            .to_string_lossy()
            .to_string(),
            Default,
        ))
    }

    fn is_required(&self, _params: &SetupCluster) -> bool {
        true
    }
}
impl std::default::Default for DataDirectory {
    fn default() -> Self {
        Self::new(&RealDirsWrapper {})
    }
}
impl DataDirectory {
    pub fn new(dirs_wrapper: &dyn DirsWrapper) -> Self {
        Self {
            dirs_wrapper: dirs_wrapper.dup(),
        }
    }
}

struct DbPassword {}
impl ValueRetriever for DbPassword {
    fn value_name(&self) -> &'static str {
        "db-password"
    }

    fn is_required(&self, params: &SetupCluster) -> bool {
        is_required_for_blockchain(params)
    }
}

struct DnsServers {}
impl ValueRetriever for DnsServers {
    fn value_name(&self) -> &'static str {
        "dns-servers"
    }

    fn computed_default(
        &self,
        _bootstrapper_config: &BootstrapperConfig,
        _persistent_config_opt: &Option<Box<dyn PersistentConfiguration>>,
        _db_password_opt: &Option<String>,
    ) -> Option<(String, UiSetupResponseValueStatus)> {
        Some(("1.1.1.1".to_string(), Default))
    }

    fn is_required(&self, _params: &SetupCluster) -> bool {
        true
    }
}

struct EarningWallet {}
impl ValueRetriever for EarningWallet {
    fn value_name(&self) -> &'static str {
        "earning-wallet"
    }
}

struct GasPrice {}
impl ValueRetriever for GasPrice {
    fn value_name(&self) -> &'static str {
        "gas-price"
    }

    fn computed_default(
        &self,
        bootstrapper_config: &BootstrapperConfig,
        _persistent_config_opt: &Option<Box<dyn PersistentConfiguration>>,
        _db_password_opt: &Option<String>,
    ) -> Option<(String, UiSetupResponseValueStatus)> {
        Some((
            bootstrapper_config
                .blockchain_bridge_config
                .gas_price
                .to_string(),
            Default,
        ))
    }

    fn is_required(&self, params: &SetupCluster) -> bool {
        is_required_for_blockchain(params)
    }
}

struct Ip {}
impl ValueRetriever for Ip {
    fn value_name(&self) -> &'static str {
        "ip"
    }

    fn is_required(&self, params: &SetupCluster) -> bool {
        match params.get("neighborhood-mode") {
            Some(nhm) if &nhm.value == "standard" => true,
            Some(_) => false,
            None => true,
        }
    }
}

struct LogLevel {}
impl ValueRetriever for LogLevel {
    fn value_name(&self) -> &'static str {
        "log-level"
    }

    fn computed_default(
        &self,
        _bootstrapper_config: &BootstrapperConfig,
        _persistent_config_opt: &Option<Box<dyn PersistentConfiguration>>,
        _db_password_opt: &Option<String>,
    ) -> Option<(String, UiSetupResponseValueStatus)> {
        Some(("warn".to_string(), Default))
    }

    fn is_required(&self, _params: &SetupCluster) -> bool {
        true
    }
}

struct NeighborhoodMode {}
impl ValueRetriever for NeighborhoodMode {
    fn value_name(&self) -> &'static str {
        "neighborhood-mode"
    }

    fn computed_default(
        &self,
        _bootstrapper_config: &BootstrapperConfig,
        _persistent_config_opt: &Option<Box<dyn PersistentConfiguration>>,
        _db_password_opt: &Option<String>,
    ) -> Option<(String, UiSetupResponseValueStatus)> {
        Some(("standard".to_string(), Default))
    }

    fn is_required(&self, _params: &SetupCluster) -> bool {
        true
    }
}

fn node_descriptors_to_neighbors(node_descriptors: Vec<NodeDescriptor>) -> String {
    node_descriptors
        .into_iter()
        .map(|nd| nd.to_string(main_cryptde()))
        .collect_vec()
        .join(",")
}

struct Neighbors {}
impl ValueRetriever for Neighbors {
    fn value_name(&self) -> &'static str {
        "neighbors"
    }

    fn computed_default(
        &self,
        _bootstrapper_config: &BootstrapperConfig,
        persistent_config_opt: &Option<Box<dyn PersistentConfiguration>>,
        db_password_opt: &Option<String>,
    ) -> Option<(String, UiSetupResponseValueStatus)> {
        match (persistent_config_opt, db_password_opt) {
            (Some(pc), Some(pw)) => match pc.past_neighbors(&pw) {
                Ok(Some(pns)) => Some((node_descriptors_to_neighbors(pns), Configured)),
                _ => None,
            },
            _ => None,
        }
    }

    fn is_required(&self, _params: &SetupCluster) -> bool {
        match _params.get("neighborhood-mode") {
            Some(nhm) if &nhm.value == "standard" => false,
            Some(nhm) if &nhm.value == "zero-hop" => false,
            _ => true,
        }
    }
}

struct RealUser {
    #[allow(dead_code)]
    dirs_wrapper: Box<dyn DirsWrapper>,
}
impl ValueRetriever for RealUser {
    fn value_name(&self) -> &'static str {
        "real-user"
    }

    fn computed_default(
        &self,
        _bootstrapper_config: &BootstrapperConfig,
        _persistent_config_opt: &Option<Box<dyn PersistentConfiguration>>,
        _db_password_opt: &Option<String>,
    ) -> Option<(String, UiSetupResponseValueStatus)> {
        #[cfg(target_os = "windows")]
        {
            None
        }
        #[cfg(not(target_os = "windows"))]
        {
            Some((
                crate::bootstrapper::RealUser::new(None, None, None)
                    .populate(self.dirs_wrapper.as_ref())
                    .to_string(),
                Default,
            ))
        }
    }
}
impl std::default::Default for RealUser {
    fn default() -> Self {
        Self::new(&RealDirsWrapper {})
    }
}
impl RealUser {
    pub fn new(dirs_wrapper: &dyn DirsWrapper) -> Self {
        Self {
            dirs_wrapper: dirs_wrapper.dup(),
        }
    }
}

fn value_retrievers(dirs_wrapper: &dyn DirsWrapper) -> Vec<Box<dyn ValueRetriever>> {
    vec![
        Box::new(BlockchainServiceUrl {}),
        Box::new(Chain {}),
        Box::new(ClandestinePort {}),
        Box::new(ConfigFile {}),
        Box::new(ConsumingPrivateKey {}),
        Box::new(CrashPoint {}),
        Box::new(DataDirectory::new(dirs_wrapper)),
        Box::new(DbPassword {}),
        Box::new(DnsServers {}),
        Box::new(EarningWallet {}),
        Box::new(GasPrice {}),
        Box::new(Ip {}),
        Box::new(LogLevel {}),
        Box::new(NeighborhoodMode {}),
        Box::new(Neighbors {}),
        #[cfg(not(target_os = "windows"))]
        Box::new(RealUser::new(dirs_wrapper)),
    ]
}

#[cfg(test)]
mod tests {
    use super::*;
    use crate::blockchain::blockchain_interface::chain_id_from_name;
    use crate::bootstrapper::RealUser;
    use crate::database::db_initializer::{DbInitializer, DbInitializerReal};
    use crate::db_config::persistent_configuration::{
        PersistentConfigError, PersistentConfiguration, PersistentConfigurationReal,
    };
    use crate::node_configurator::{DirsWrapper, RealDirsWrapper};
    use crate::node_test_utils::MockDirsWrapper;
<<<<<<< HEAD
    use crate::sub_lib::cryptde::PublicKey;
=======
    use crate::sub_lib::cryptde::{PlainData, PublicKey};
>>>>>>> b00c2c2c
    use crate::sub_lib::node_addr::NodeAddr;
    use crate::sub_lib::wallet::Wallet;
    use crate::test_utils::assert_string_contains;
    use crate::test_utils::persistent_configuration_mock::PersistentConfigurationMock;
    use masq_lib::messages::UiSetupResponseValueStatus::{Blank, Configured, Required, Set};
    use masq_lib::test_utils::environment_guard::{ClapGuard, EnvironmentGuard};
    use masq_lib::test_utils::utils::{ensure_node_home_directory_exists, TEST_DEFAULT_CHAIN_NAME};
    #[cfg(not(target_os = "windows"))]
    use std::default::Default;
    use std::fs::File;
    use std::io::Write;
    use std::net::IpAddr;
    use std::str::FromStr;
    use std::sync::{Arc, Mutex};

    #[test]
    fn everything_in_defaults_is_properly_constructed() {
        let result = SetupReporterReal::get_default_params();

        assert_eq!(result.is_empty(), false, "{:?}", result); // if we don't have any defaults, let's get rid of all this
        result.into_iter().for_each(|(name, value)| {
            assert_eq!(name, value.name);
            assert_eq!(value.status, Default);
        });
    }

    #[test]
    fn some_items_are_censored_from_defaults() {
        let result = SetupReporterReal::get_default_params();

        assert_eq!(result.get("ui-port"), None, "{:?}", result);
        #[cfg(target_os = "windows")]
        assert_eq!(result.get("real-user"), None, "{:?}", result);
    }

    #[test]
    fn get_modified_setup_database_populated_only_requireds_set() {
        let _guard = EnvironmentGuard::new();
        let home_dir = ensure_node_home_directory_exists(
            "setup_reporter",
            "get_modified_setup_database_populated_only_requireds_set",
        );
        let db_initializer = DbInitializerReal::new();
        let conn = db_initializer
            .initialize(&home_dir, chain_id_from_name(DEFAULT_CHAIN_NAME), true)
            .unwrap();
        let mut config = PersistentConfigurationReal::from(conn);
        config.change_password(None, "password").unwrap();
        config.set_clandestine_port(1234).unwrap();
        config
            .set_wallet_info(
                &PlainData::new(
                    b"0123456789ABCDEF0123456789ABCDEF0123456789ABCDEF0123456789ABCDEF",
                )
                .as_ref(),
                "m/44'/60'/1'/2/3",
                "0x0000000000000000000000000000000000000000",
                "password",
            )
            .unwrap();
<<<<<<< HEAD
        config
            .set_consuming_wallet_derivation_path("m/44'/60'/1'/2/3", "password")
            .unwrap();
        config
            .set_earning_wallet_address("0x0000000000000000000000000000000000000000")
            .unwrap();
=======
>>>>>>> b00c2c2c
        config.set_gas_price(1234567890).unwrap();
        let neighbor1 = NodeDescriptor {
            encryption_public_key: PublicKey::new(b"ABCD"),
            mainnet: true,
            node_addr_opt: Some(NodeAddr::new(
                &IpAddr::from_str("1.2.3.4").unwrap(),
                &[1234],
            )),
        };
        let neighbor2 = NodeDescriptor {
            encryption_public_key: PublicKey::new(b"EFGH"),
            mainnet: true,
            node_addr_opt: Some(NodeAddr::new(
                &IpAddr::from_str("5.6.7.8").unwrap(),
                &[5678],
            )),
        };
        config
            .set_past_neighbors(Some(vec![neighbor1, neighbor2]), "password")
            .unwrap();

        let incoming_setup = vec![
            ("data-directory", home_dir.to_str().unwrap()),
            ("db-password", "password"),
            ("ip", "4.3.2.1"),
        ]
        .into_iter()
        .map(|(name, value)| UiSetupRequestValue::new(name, value))
        .collect_vec();
        let subject = SetupReporterReal::new();

        let result = subject
            .get_modified_setup(HashMap::new(), incoming_setup)
            .unwrap();

        let expected_result = vec![
            ("blockchain-service-url", "", Required),
            ("chain", DEFAULT_CHAIN_NAME, Default),
            ("clandestine-port", "1234", Default),
            ("config-file", "config.toml", Default),
            ("consuming-private-key", "", Blank),
            ("crash-point", "", Blank),
            ("data-directory", home_dir.to_str().unwrap(), Set),
            ("db-password", "password", Set),
            ("dns-servers", "1.1.1.1", Default),
            ("earning-wallet", "", Blank),
            ("gas-price", "1234567890", Default),
            ("ip", "4.3.2.1", Set),
            ("log-level", "warn", Default),
            ("neighborhood-mode", "standard", Default),
            (
                "neighbors",
                "QUJDRA@1.2.3.4:1234,RUZHSA@5.6.7.8:5678",
                Configured,
            ),
            #[cfg(not(target_os = "windows"))]
            (
                "real-user",
                &RealUser::new(None, None, None)
                    .populate(&RealDirsWrapper {})
                    .to_string(),
                Default,
            ),
        ]
        .into_iter()
        .map(|(name, value, status)| {
            (
                name.to_string(),
                UiSetupResponseValue::new(name, value, status),
            )
        })
        .collect_vec();
        let presentable_result = result
            .into_iter()
            .sorted_by_key(|(k, _)| k.clone())
            .collect_vec();
        assert_eq!(presentable_result, expected_result);
    }

    #[test]
    fn get_modified_setup_database_nonexistent_everything_preexistent() {
        let _guard = EnvironmentGuard::new();
        let home_dir = ensure_node_home_directory_exists(
            "setup_reporter",
            "get_modified_setup_database_nonexistent_everything_preexistent",
        );
        let existing_setup = setup_cluster_from(vec![
            ("blockchain-service-url", "https://example.com", Set),
            ("chain", TEST_DEFAULT_CHAIN_NAME, Set),
            ("clandestine-port", "1234", Set),
            ("consuming-private-key", "0011223344556677001122334455667700112233445566770011223344556677", Set),
            ("crash-point", "Message", Set),
            ("data-directory", home_dir.to_str().unwrap(), Set),
            ("db-password", "password", Set),
            ("dns-servers", "8.8.8.8", Set),
            ("earning-wallet", "0x0123456789012345678901234567890123456789", Set),
            ("gas-price", "50", Set),
            ("ip", "4.3.2.1", Set),
            ("log-level", "error", Set),
            ("neighborhood-mode", "originate-only", Set),
            ("neighbors", "MTIzNDU2Nzg5MTEyMzQ1Njc4OTIxMjM0NTY3ODkzMTI:1.2.3.4:1234,MTIzNDU2Nzg5MTEyMzQ1Njc4OTIxMjM0NTY3ODkzMTI:5.6.7.8:5678", Set),
            #[cfg(not(target_os = "windows"))]
            ("real-user", "9999:9999:booga", Set),
        ]);
        let subject = SetupReporterReal::new();

        let result = subject.get_modified_setup(existing_setup, vec![]).unwrap();

        let expected_result = vec![
            ("blockchain-service-url", "https://example.com", Set),
            ("chain", TEST_DEFAULT_CHAIN_NAME, Set),
            ("clandestine-port", "1234", Set),
            ("config-file", "config.toml", Default),
            ("consuming-private-key", "0011223344556677001122334455667700112233445566770011223344556677", Set),
            ("crash-point", "Message", Set),
            ("data-directory", home_dir.to_str().unwrap(), Set),
            ("db-password", "password", Set),
            ("dns-servers", "8.8.8.8", Set),
            ("earning-wallet", "0x0123456789012345678901234567890123456789", Set),
            ("gas-price", "50", Set),
            ("ip", "4.3.2.1", Set),
            ("log-level", "error", Set),
            ("neighborhood-mode", "originate-only", Set),
            ("neighbors", "MTIzNDU2Nzg5MTEyMzQ1Njc4OTIxMjM0NTY3ODkzMTI:1.2.3.4:1234,MTIzNDU2Nzg5MTEyMzQ1Njc4OTIxMjM0NTY3ODkzMTI:5.6.7.8:5678", Set),
            #[cfg(not(target_os = "windows"))]
            ("real-user", "9999:9999:booga", Set),
        ].into_iter()
            .map (|(name, value, status)| (name.to_string(), UiSetupResponseValue::new(name, value, status)))
            .collect_vec();
        let presentable_result = result
            .into_iter()
            .sorted_by_key(|(k, _)| k.clone())
            .collect_vec();
        assert_eq!(presentable_result, expected_result);
    }

    #[test]
    fn get_modified_setup_database_nonexistent_everything_set() {
        let _guard = EnvironmentGuard::new();
        let home_dir = ensure_node_home_directory_exists(
            "setup_reporter",
            "get_modified_setup_database_nonexistent_everything_set",
        );
        let incoming_setup = vec![
            ("blockchain-service-url", "https://example.com"),
            ("chain", TEST_DEFAULT_CHAIN_NAME),
            ("clandestine-port", "1234"),
            ("consuming-private-key", "0011223344556677001122334455667700112233445566770011223344556677"),
            ("crash-point", "Message"),
            ("data-directory", home_dir.to_str().unwrap()),
            ("db-password", "password"),
            ("dns-servers", "8.8.8.8"),
            ("earning-wallet", "0x0123456789012345678901234567890123456789"),
            ("gas-price", "50"),
            ("ip", "4.3.2.1"),
            ("log-level", "error"),
            ("neighborhood-mode", "originate-only"),
            ("neighbors", "MTIzNDU2Nzg5MTEyMzQ1Njc4OTIxMjM0NTY3ODkzMTI:1.2.3.4:1234,MTIzNDU2Nzg5MTEyMzQ1Njc4OTIxMjM0NTY3ODkzMTI:5.6.7.8:5678"),
            #[cfg(not(target_os = "windows"))]
            ("real-user", "9999:9999:booga"),
        ].into_iter()
            .map (|(name, value)| UiSetupRequestValue::new(name, value))
            .collect_vec();
        let subject = SetupReporterReal::new();

        let result = subject
            .get_modified_setup(HashMap::new(), incoming_setup)
            .unwrap();

        let expected_result = vec![
            ("blockchain-service-url", "https://example.com", Set),
            ("chain", TEST_DEFAULT_CHAIN_NAME, Set),
            ("clandestine-port", "1234", Set),
            ("config-file", "config.toml", Default),
            ("consuming-private-key", "0011223344556677001122334455667700112233445566770011223344556677", Set),
            ("crash-point", "Message", Set),
            ("data-directory", home_dir.to_str().unwrap(), Set),
            ("db-password", "password", Set),
            ("dns-servers", "8.8.8.8", Set),
            ("earning-wallet", "0x0123456789012345678901234567890123456789", Set),
            ("gas-price", "50", Set),
            ("ip", "4.3.2.1", Set),
            ("log-level", "error", Set),
            ("neighborhood-mode", "originate-only", Set),
            ("neighbors", "MTIzNDU2Nzg5MTEyMzQ1Njc4OTIxMjM0NTY3ODkzMTI:1.2.3.4:1234,MTIzNDU2Nzg5MTEyMzQ1Njc4OTIxMjM0NTY3ODkzMTI:5.6.7.8:5678", Set),
            #[cfg(not(target_os = "windows"))]
            ("real-user", "9999:9999:booga", Set),
        ].into_iter()
            .map (|(name, value, status)| (name.to_string(), UiSetupResponseValue::new(name, value, status)))
            .collect_vec();
        let presentable_result = result
            .into_iter()
            .sorted_by_key(|(k, _)| k.clone())
            .collect_vec();
        assert_eq!(presentable_result, expected_result);
    }

    #[test]
    fn get_modified_setup_database_nonexistent_nothing_set_everything_in_environment() {
        let _guard = EnvironmentGuard::new();
        let _clap_guard = ClapGuard::new();
        let home_dir = ensure_node_home_directory_exists(
            "setup_reporter",
            "get_modified_setup_database_nonexistent_nothing_set_everything_in_environment",
        );
        vec![
            ("MASQ_BLOCKCHAIN_SERVICE_URL", "https://example.com"),
            ("MASQ_CHAIN", TEST_DEFAULT_CHAIN_NAME),
            ("MASQ_CLANDESTINE_PORT", "1234"),
            ("MASQ_CONSUMING_PRIVATE_KEY", "0011223344556677001122334455667700112233445566770011223344556677"),
            ("MASQ_CRASH_POINT", "Error"),
            ("MASQ_DATA_DIRECTORY", home_dir.to_str().unwrap()),
            ("MASQ_DB_PASSWORD", "password"),
            ("MASQ_DNS_SERVERS", "8.8.8.8"),
            ("MASQ_EARNING_WALLET", "0x0123456789012345678901234567890123456789"),
            ("MASQ_GAS_PRICE", "50"),
            ("MASQ_IP", "4.3.2.1"),
            ("MASQ_LOG_LEVEL", "error"),
            ("MASQ_NEIGHBORHOOD_MODE", "originate-only"),
            ("MASQ_NEIGHBORS", "MTIzNDU2Nzg5MTEyMzQ1Njc4OTIxMjM0NTY3ODkzMTI:1.2.3.4:1234,MTIzNDU2Nzg5MTEyMzQ1Njc4OTIxMjM0NTY3ODkzMTI:5.6.7.8:5678"),
            #[cfg(not(target_os = "windows"))]
            ("MASQ_REAL_USER", "9999:9999:booga"),
        ].into_iter()
            .for_each (|(name, value)| std::env::set_var (name, value));
        let params = vec![];
        let subject = SetupReporterReal::new();

        let result = subject.get_modified_setup(HashMap::new(), params).unwrap();

        let expected_result = vec![
            ("blockchain-service-url", "https://example.com", Configured),
            ("chain", TEST_DEFAULT_CHAIN_NAME, Configured),
            ("clandestine-port", "1234", Configured),
            ("config-file", "config.toml", Default),
            ("consuming-private-key", "0011223344556677001122334455667700112233445566770011223344556677", Configured),
            ("crash-point", "Error", Configured),
            ("data-directory", home_dir.to_str().unwrap(), Configured),
            ("db-password", "password", Configured),
            ("dns-servers", "8.8.8.8", Configured),
            ("earning-wallet", "0x0123456789012345678901234567890123456789", Configured),
            ("gas-price", "50", Configured),
            ("ip", "4.3.2.1", Configured),
            ("log-level", "error", Configured),
            ("neighborhood-mode", "originate-only", Configured),
            ("neighbors", "MTIzNDU2Nzg5MTEyMzQ1Njc4OTIxMjM0NTY3ODkzMTI:1.2.3.4:1234,MTIzNDU2Nzg5MTEyMzQ1Njc4OTIxMjM0NTY3ODkzMTI:5.6.7.8:5678", Configured),
            #[cfg(not(target_os = "windows"))]
            ("real-user", "9999:9999:booga", Configured),
        ].into_iter()
            .map (|(name, value, status)| (name.to_string(), UiSetupResponseValue::new(name, value, status)))
            .collect_vec();
        let presentable_result = result
            .into_iter()
            .sorted_by_key(|(k, _)| k.clone())
            .collect_vec();
        assert_eq!(presentable_result, expected_result);
    }

    #[test]
    fn switching_config_files_changes_setup() {
        let _ = EnvironmentGuard::new();
        let home_dir = ensure_node_home_directory_exists(
            "setup_reporter",
            "switching_config_files_changes_setup",
        );
        let data_root = home_dir.join("data_root");
        let mainnet_dir = data_root.join("MASQ").join(DEFAULT_CHAIN_NAME);
        {
            std::fs::create_dir_all(mainnet_dir.clone()).unwrap();
            let mut config_file = File::create(mainnet_dir.join("config.toml")).unwrap();
            config_file
                .write_all(b"blockchain-service-url = \"https://www.mainnet.com\"\n")
                .unwrap();
            config_file
                .write_all(b"clandestine-port = \"7788\"\n")
                .unwrap();
            config_file.write_all(b"consuming-private-key = \"00112233445566778899AABBCCDDEEFF00112233445566778899AABBCCDDEEFF\"\n").unwrap();
            config_file.write_all(b"crash-point = \"None\"\n").unwrap();
            config_file
                .write_all(b"db-password = \"mainnet\"\n")
                .unwrap();
            config_file
                .write_all(b"dns-servers = \"5.6.7.8\"\n")
                .unwrap();
            config_file
                .write_all(b"earning-wallet = \"0xaaaaaaaaaaaaaaaaaaaaaaaaaaaaaaaaaaaaaaaa\"\n")
                .unwrap();
            config_file.write_all(b"gas-price = \"77\"\n").unwrap();
            config_file.write_all(b"log-level = \"trace\"\n").unwrap();
            config_file
                .write_all(b"neighborhood-mode = \"zero-hop\"\n")
                .unwrap();
        }
        let ropsten_dir = data_root.join("MASQ").join(TEST_DEFAULT_CHAIN_NAME);
        {
            std::fs::create_dir_all(ropsten_dir.clone()).unwrap();
            let mut config_file = File::create(ropsten_dir.join("config.toml")).unwrap();
            config_file
                .write_all(b"blockchain-service-url = \"https://www.ropsten.com\"\n")
                .unwrap();
            config_file
                .write_all(b"clandestine-port = \"8877\"\n")
                .unwrap();
            config_file.write_all(b"consuming-private-key = \"FFEEDDCCBBAA99887766554433221100FFEEDDCCBBAA99887766554433221100\"\n").unwrap();
            config_file.write_all(b"crash-point = \"None\"\n").unwrap();
            config_file
                .write_all(b"db-password = \"ropsten\"\n")
                .unwrap();
            config_file
                .write_all(b"dns-servers = \"8.7.6.5\"\n")
                .unwrap();
            config_file
                .write_all(b"earning-wallet = \"0xbbbbbbbbbbbbbbbbbbbbbbbbbbbbbbbbbbbbbbbb\"\n")
                .unwrap();
            config_file.write_all(b"gas-price = \"88\"\n").unwrap();
            config_file.write_all(b"log-level = \"debug\"\n").unwrap();
            config_file
                .write_all(b"neighborhood-mode = \"zero-hop\"\n")
                .unwrap();
        }
        let mut subject = SetupReporterReal::new();
        subject.dirs_wrapper = Box::new(
            MockDirsWrapper::new()
                .home_dir_result(Some(home_dir.clone()))
                .data_dir_result(Some(data_root.clone())),
        );
        let params = vec![UiSetupRequestValue::new("chain", DEFAULT_CHAIN_NAME)];
        let existing_setup = subject.get_modified_setup(HashMap::new(), params).unwrap();
        let params = vec![UiSetupRequestValue::new("chain", TEST_DEFAULT_CHAIN_NAME)];

        let result = subject.get_modified_setup(existing_setup, params).unwrap();

        let expected_result = vec![
            (
                "blockchain-service-url",
                "https://www.ropsten.com",
                Configured,
            ),
            ("chain", TEST_DEFAULT_CHAIN_NAME, Set),
            ("clandestine-port", "8877", Configured),
            ("config-file", "config.toml", Default),
            (
                "consuming-private-key",
                "FFEEDDCCBBAA99887766554433221100FFEEDDCCBBAA99887766554433221100",
                Configured,
            ),
            ("crash-point", "None", Configured),
            (
                "data-directory",
                &ropsten_dir.to_string_lossy().to_string(),
                Default,
            ),
            ("db-password", TEST_DEFAULT_CHAIN_NAME, Configured),
            ("dns-servers", "8.7.6.5", Configured),
            (
                "earning-wallet",
                "0xbbbbbbbbbbbbbbbbbbbbbbbbbbbbbbbbbbbbbbbb",
                Configured,
            ),
            ("gas-price", "88", Configured),
            ("ip", "", Blank),
            ("log-level", "debug", Configured),
            ("neighborhood-mode", "zero-hop", Configured),
            ("neighbors", "", Blank),
            #[cfg(not(target_os = "windows"))]
            (
                "real-user",
                &crate::bootstrapper::RealUser::new(None, None, None)
                    .populate(subject.dirs_wrapper.as_ref())
                    .to_string(),
                Default,
            ),
        ]
        .into_iter()
        .map(|(name, value, status)| {
            (
                name.to_string(),
                UiSetupResponseValue::new(name, value, status),
            )
        })
        .collect_vec();
        let presentable_result = result
            .into_iter()
            .sorted_by_key(|(k, _)| k.clone())
            .collect_vec();
        assert_eq!(presentable_result, expected_result);
    }

    #[test]
    fn get_modified_setup_database_nonexistent_all_but_requireds_cleared() {
        let _guard = EnvironmentGuard::new();
        let home_dir = ensure_node_home_directory_exists(
            "setup_reporter",
            "get_modified_setup_database_nonexistent_all_but_requireds_cleared",
        );
        vec![
            ("MASQ_BLOCKCHAIN_SERVICE_URL", "https://example.com"),
            ("MASQ_CHAIN", TEST_DEFAULT_CHAIN_NAME),
            ("MASQ_CLANDESTINE_PORT", "1234"),
            ("MASQ_CONSUMING_PRIVATE_KEY", "0011223344556677001122334455667700112233445566770011223344556677"),
            ("MASQ_CRASH_POINT", "Panic"),
            ("MASQ_DATA_DIRECTORY", home_dir.to_str().unwrap()),
            ("MASQ_DB_PASSWORD", "password"),
            ("MASQ_DNS_SERVERS", "8.8.8.8"),
            ("MASQ_EARNING_WALLET", "0x0123456789012345678901234567890123456789"),
            ("MASQ_GAS_PRICE", "50"),
            ("MASQ_IP", "4.3.2.1"),
            ("MASQ_LOG_LEVEL", "error"),
            ("MASQ_NEIGHBORHOOD_MODE", "originate-only"),
            ("MASQ_NEIGHBORS", "MTIzNDU2Nzg5MTEyMzQ1Njc4OTIxMjM0NTY3ODkzMTI:1.2.3.4:1234,MTIzNDU2Nzg5MTEyMzQ1Njc4OTIxMjM0NTY3ODkzMTI:5.6.7.8:5678"),
            #[cfg(not(target_os = "windows"))]
            ("MASQ_REAL_USER", "9999:9999:booga"),
        ].into_iter()
            .for_each (|(name, value)| std::env::set_var (name, value));
        let params = vec![
            "blockchain-service-url",
            "clandestine-port",
            "config-file",
            "consuming-private-key",
            "crash-point",
            "data-directory",
            "db-password",
            "dns-servers",
            "earning-wallet",
            "gas-price",
            "ip",
            "neighborhood-mode",
            "neighbors",
            #[cfg(not(target_os = "windows"))]
            "real-user",
        ]
        .into_iter()
        .map(|name| UiSetupRequestValue::clear(name))
        .collect_vec();
        let existing_setup = setup_cluster_from(vec![
            ("blockchain-service-url", "https://booga.com", Set),
            ("clandestine-port", "4321", Set),
            (
                "consuming-private-key",
                "7766554433221100776655443322110077665544332211007766554433221100",
                Set,
            ),
            ("crash-point", "Message", Set),
            ("data-directory", "booga", Set),
            ("db-password", "drowssap", Set),
            ("dns-servers", "4.4.4.4", Set),
            (
                "earning-wallet",
                "0x9876543210987654321098765432109876543210",
                Set,
            ),
            ("gas-price", "5", Set),
            ("ip", "1.2.3.4", Set),
            ("neighborhood-mode", "consume-only", Set),
            (
                "neighbors",
                "MTIzNDU2Nzg5MTEyMzQ1Njc4OTIxMjM0NTY3ODkzMTI:9.10.11.12:9101",
                Set,
            ),
            #[cfg(not(target_os = "windows"))]
            ("real-user", "6666:6666:agoob", Set),
        ]);
        let subject = SetupReporterReal::new();

        let result = subject.get_modified_setup(existing_setup, params).unwrap();

        let expected_result = vec![
            ("blockchain-service-url", "https://example.com", Configured),
            ("chain", TEST_DEFAULT_CHAIN_NAME, Configured),
            ("clandestine-port", "1234", Configured),
            ("config-file", "config.toml", Default),
            ("consuming-private-key", "0011223344556677001122334455667700112233445566770011223344556677", Configured),
            ("crash-point", "Panic", Configured),
            ("data-directory", home_dir.to_str().unwrap(), Configured),
            ("db-password", "password", Configured),
            ("dns-servers", "8.8.8.8", Configured),
            (
                "earning-wallet",
                "0x0123456789012345678901234567890123456789",
                Configured,
            ),
            ("gas-price", "50", Configured),
            ("ip", "4.3.2.1", Configured),
            ("log-level", "error", Configured),
            ("neighborhood-mode", "originate-only", Configured),
            ("neighbors", "MTIzNDU2Nzg5MTEyMzQ1Njc4OTIxMjM0NTY3ODkzMTI:1.2.3.4:1234,MTIzNDU2Nzg5MTEyMzQ1Njc4OTIxMjM0NTY3ODkzMTI:5.6.7.8:5678", Configured),
            #[cfg(not(target_os = "windows"))]
            ("real-user", "9999:9999:booga", Configured),
        ]
        .into_iter()
        .map(|(name, value, status)| {
            (
                name.to_string(),
                UiSetupResponseValue::new(name, value, status),
            )
        })
        .collect_vec();
        let presentable_result = result
            .into_iter()
            .sorted_by_key(|(k, _)| k.clone())
            .collect_vec();
        assert_eq!(presentable_result, expected_result);
    }

    #[test]
    fn get_modified_setup_data_directory_depends_on_new_chain_on_success() {
        let _guard = EnvironmentGuard::new();
        let wrapper = RealDirsWrapper {};
        let data_directory = wrapper
            .data_dir()
            .unwrap()
            .join("MASQ")
            .join(DEFAULT_CHAIN_NAME);
        let existing_setup = setup_cluster_from(vec![
            ("neighborhood-mode", "zero-hop", Set),
            ("chain", DEFAULT_CHAIN_NAME, Default),
            (
                "data-directory",
                &data_directory.to_string_lossy().to_string(),
                Default,
            ),
            (
                "real-user",
                &crate::bootstrapper::RealUser::new(None, None, None)
                    .populate(&RealDirsWrapper {})
                    .to_string(),
                Default,
            ),
        ]);
        let incoming_setup = vec![("chain", TEST_DEFAULT_CHAIN_NAME)]
            .into_iter()
            .map(|(name, value)| UiSetupRequestValue::new(name, value))
            .collect_vec();
        let expected_data_directory = wrapper
            .data_dir()
            .unwrap()
            .join("MASQ")
            .join(TEST_DEFAULT_CHAIN_NAME);
        let subject = SetupReporterReal::new();

        let result = subject
            .get_modified_setup(existing_setup, incoming_setup)
            .unwrap();

        let actual_data_directory = PathBuf::from(&result.get("data-directory").unwrap().value);
        assert_eq!(actual_data_directory, expected_data_directory);
    }

    #[test]
    fn get_modified_setup_data_directory_depends_on_new_chain_on_error() {
        let _guard = EnvironmentGuard::new();
        let wrapper = RealDirsWrapper {};
        let data_directory = wrapper
            .data_dir()
            .unwrap()
            .join("MASQ")
            .join(DEFAULT_CHAIN_NAME);
        let existing_setup = setup_cluster_from(vec![
            ("blockchain-service-url", "", Required),
            ("chain", DEFAULT_CHAIN_NAME, Default),
            ("clandestine-port", "7788", Default),
            ("config-file", "config.toml", Default),
            ("consuming-private-key", "", Blank),
            (
                "data-directory",
                &data_directory.to_string_lossy().to_string(),
                Default,
            ),
            ("db-password", "", Required),
            ("dns-servers", "1.1.1.1", Default),
            (
                "earning-wallet",
                "0x47fb8671db83008d382c2e6ea67fa377378c0cea",
                Default,
            ),
            ("gas-price", "1", Default),
            ("ip", "1.2.3.4", Set),
            ("log-level", "warn", Default),
            ("neighborhood-mode", "originate-only", Set),
            ("neighbors", "", Blank),
            (
                "real-user",
                &crate::bootstrapper::RealUser::new(None, None, None)
                    .populate(&RealDirsWrapper {})
                    .to_string(),
                Default,
            ),
        ]);
        let incoming_setup = vec![("chain", TEST_DEFAULT_CHAIN_NAME)]
            .into_iter()
            .map(|(name, value)| UiSetupRequestValue::new(name, value))
            .collect_vec();
        let expected_data_directory = wrapper
            .data_dir()
            .unwrap()
            .join("MASQ")
            .join(TEST_DEFAULT_CHAIN_NAME);
        let subject = SetupReporterReal::new();

        let result = subject
            .get_modified_setup(existing_setup, incoming_setup)
            .err()
            .unwrap()
            .0;

        let actual_data_directory = PathBuf::from(&result.get("data-directory").unwrap().value);
        assert_eq!(actual_data_directory, expected_data_directory);
    }

    #[test]
    fn get_modified_blanking_something_that_shouldnt_be_blanked_fails_properly() {
        let _guard = EnvironmentGuard::new();
        let existing_setup = setup_cluster_from(vec![
            ("neighborhood-mode", "standard", Set),
            ("ip", "1.2.3.4", Set),
        ]);
        let incoming_setup = vec![UiSetupRequestValue::clear("ip")];
        let subject = SetupReporterReal::new();

        let result = subject
            .get_modified_setup(existing_setup, incoming_setup)
            .err()
            .unwrap();

        assert_eq!(
            result.0.get("ip").unwrap().clone(),
            UiSetupResponseValue::new("ip", "1.2.3.4", Set)
        );
    }

    #[test]
    fn calculate_fundamentals_with_only_environment() {
        let _guard = EnvironmentGuard::new();
        vec![
            ("MASQ_CHAIN", TEST_DEFAULT_CHAIN_NAME),
            ("MASQ_DATA_DIRECTORY", "env_dir"),
            ("MASQ_REAL_USER", "9999:9999:booga"),
        ]
        .into_iter()
        .for_each(|(name, value)| std::env::set_var(name, value));
        let setup = setup_cluster_from(vec![]);

        let (real_user_opt, data_directory_opt, chain_name) =
            SetupReporterReal::calculate_fundamentals(&RealDirsWrapper {}, &setup).unwrap();

        assert_eq!(
            real_user_opt,
            Some(crate::bootstrapper::RealUser::new(
                Some(9999),
                Some(9999),
                Some(PathBuf::from("booga"))
            ))
        );
        assert_eq!(data_directory_opt, Some(PathBuf::from("env_dir")));
        assert_eq!(chain_name, TEST_DEFAULT_CHAIN_NAME.to_string());
    }

    #[test]
    fn calculate_fundamentals_with_environment_and_obsolete_setup() {
        let _guard = EnvironmentGuard::new();
        vec![
            ("MASQ_CHAIN", TEST_DEFAULT_CHAIN_NAME),
            ("MASQ_DATA_DIRECTORY", "env_dir"),
            ("MASQ_REAL_USER", "9999:9999:booga"),
        ]
        .into_iter()
        .for_each(|(name, value)| std::env::set_var(name, value));
        let setup = setup_cluster_from(vec![
            ("chain", "dev", Configured),
            ("data-directory", "setup_dir", Default),
            ("real-user", "1111:1111:agoob", Configured),
        ]);

        let (real_user_opt, data_directory_opt, chain_name) =
            SetupReporterReal::calculate_fundamentals(&RealDirsWrapper {}, &setup).unwrap();

        assert_eq!(
            real_user_opt,
            Some(crate::bootstrapper::RealUser::new(
                Some(9999),
                Some(9999),
                Some(PathBuf::from("booga"))
            ))
        );
        assert_eq!(data_directory_opt, Some(PathBuf::from("env_dir")));
        assert_eq!(chain_name, TEST_DEFAULT_CHAIN_NAME.to_string());
    }

    #[test]
    fn calculate_fundamentals_with_environment_and_overriding_setup() {
        let _guard = EnvironmentGuard::new();
        vec![
            ("MASQ_CHAIN", TEST_DEFAULT_CHAIN_NAME),
            ("MASQ_DATA_DIRECTORY", "env_dir"),
            ("MASQ_REAL_USER", "9999:9999:booga"),
        ]
        .into_iter()
        .for_each(|(name, value)| std::env::set_var(name, value));
        let setup = setup_cluster_from(vec![
            ("chain", "dev", Set),
            ("data-directory", "setup_dir", Set),
            ("real-user", "1111:1111:agoob", Set),
        ]);

        let (real_user_opt, data_directory_opt, chain_name) =
            SetupReporterReal::calculate_fundamentals(&RealDirsWrapper {}, &setup).unwrap();

        assert_eq!(
            real_user_opt,
            Some(crate::bootstrapper::RealUser::new(
                Some(1111),
                Some(1111),
                Some(PathBuf::from("agoob"))
            ))
        );
        assert_eq!(data_directory_opt, Some(PathBuf::from("setup_dir")));
        assert_eq!(chain_name, "dev".to_string());
    }

    #[test]
    fn calculate_fundamentals_with_setup_and_no_environment() {
        let _guard = EnvironmentGuard::new();
        vec![]
            .into_iter()
            .for_each(|(name, value): (&str, &str)| std::env::set_var(name, value));
        let setup = setup_cluster_from(vec![
            ("chain", "dev", Configured),
            ("data-directory", "setup_dir", Default),
            ("real-user", "1111:1111:agoob", Configured),
        ]);

        let (real_user_opt, data_directory_opt, chain_name) =
            SetupReporterReal::calculate_fundamentals(&RealDirsWrapper {}, &setup).unwrap();

        assert_eq!(
            real_user_opt,
            Some(crate::bootstrapper::RealUser::new(
                Some(1111),
                Some(1111),
                Some(PathBuf::from("agoob"))
            ))
        );
        assert_eq!(data_directory_opt, None);
        assert_eq!(chain_name, "dev".to_string());
    }

    #[test]
    fn calculate_fundamentals_with_neither_setup_nor_environment() {
        let _guard = EnvironmentGuard::new();
        vec![]
            .into_iter()
            .for_each(|(name, value): (&str, &str)| std::env::set_var(name, value));
        let setup = setup_cluster_from(vec![]);

        let (real_user_opt, data_directory_opt, chain_name) =
            SetupReporterReal::calculate_fundamentals(&RealDirsWrapper {}, &setup).unwrap();

        assert_eq!(
            real_user_opt,
            Some(
                crate::bootstrapper::RealUser::new(None, None, None).populate(&RealDirsWrapper {})
            )
        );
        assert_eq!(data_directory_opt, None);
        assert_eq!(chain_name, DEFAULT_CHAIN_NAME.to_string());
    }

    #[test]
    fn blanking_a_parameter_with_a_default_produces_that_default() {
        let _guard = EnvironmentGuard::new();
        let home_dir = ensure_node_home_directory_exists(
            "setup_reporter",
            "blanking_a_parameter_with_a_default_produces_that_default",
        );
        let subject = SetupReporterReal::new();

        let result = subject
            .get_modified_setup(
                HashMap::new(),
                vec![
                    UiSetupRequestValue::new(
                        "data-directory",
                        &home_dir.to_string_lossy().to_string(),
                    ),
                    UiSetupRequestValue::new("ip", "1.2.3.4"),
                    UiSetupRequestValue::clear("chain"),
                ],
            )
            .unwrap();

        let actual_chain = result.get("chain").unwrap();
        assert_eq!(
            actual_chain,
            &UiSetupResponseValue::new("chain", DEFAULT_CHAIN_NAME, Default)
        );
    }

    #[test]
    fn choose_uisrv_chooses_higher_priority_incoming_over_lower_priority_existing() {
        let existing = UiSetupResponseValue::new("name", "existing", Configured);
        let incoming = UiSetupResponseValue::new("name", "incoming", Set);

        let result = SetupReporterReal::choose_uisrv(&existing, &incoming);

        assert_eq!(result, &incoming);
    }

    #[test]
    fn choose_uisrv_chooses_higher_priority_existing_over_lower_priority_incoming() {
        let existing = UiSetupResponseValue::new("name", "existing", Set);
        let incoming = UiSetupResponseValue::new("name", "incoming", Configured);

        let result = SetupReporterReal::choose_uisrv(&existing, &incoming);

        assert_eq!(result, &existing);
    }

    #[test]
    fn choose_uisrv_chooses_incoming_over_existing_for_equal_priority() {
        let existing = UiSetupResponseValue::new("name", "existing", Set);
        let incoming = UiSetupResponseValue::new("name", "incoming", Set);

        let result = SetupReporterReal::choose_uisrv(&existing, &incoming);

        assert_eq!(result, &incoming);
    }

    #[test]
    fn config_file_not_specified_and_nonexistent() {
        let data_directory = ensure_node_home_directory_exists(
            "setup_reporter",
            "config_file_not_specified_and_nonexistent",
        );
        let setup = vec![
            // no config-file setting
            UiSetupResponseValue::new("neighborhood-mode", "zero-hop", Set),
            UiSetupResponseValue::new(
                "data-directory",
                &data_directory.to_string_lossy().to_string(),
                Set,
            ),
        ]
        .into_iter()
        .map(|uisrv| (uisrv.name.clone(), uisrv))
        .collect();

        let result = SetupReporterReal::calculate_configured_setup(
            &RealDirsWrapper {},
            &setup,
            &data_directory,
            "irrelevant",
        )
        .0;

        assert_eq!(
            result.get("config-file").unwrap().value,
            "config.toml".to_string()
        );
        assert_eq!(
            result.get("gas-price").unwrap().value,
            GasPrice {}
                .computed_default(&BootstrapperConfig::new(), &None, &None)
                .unwrap()
                .0
        );
    }

    #[test]
    fn config_file_not_specified_but_exists() {
        let data_directory = ensure_node_home_directory_exists(
            "setup_reporter",
            "config_file_not_specified_but_exists",
        );
        {
            let config_file_path = data_directory.join("config.toml");
            let mut config_file = File::create(config_file_path).unwrap();
            config_file.write_all(b"gas-price = \"10\"\n").unwrap();
        }
        let setup = vec![
            // no config-file setting
            UiSetupResponseValue::new("neighborhood-mode", "zero-hop", Set),
            UiSetupResponseValue::new(
                "data-directory",
                &data_directory.to_string_lossy().to_string(),
                Set,
            ),
        ]
        .into_iter()
        .map(|uisrv| (uisrv.name.clone(), uisrv))
        .collect();

        let result = SetupReporterReal::calculate_configured_setup(
            &RealDirsWrapper {},
            &setup,
            &data_directory,
            "irrelevant",
        )
        .0;

        assert_eq!(result.get("gas-price").unwrap().value, "10".to_string());
    }

    #[test]
    fn config_file_has_relative_directory_that_exists_in_data_directory() {
        let data_directory = ensure_node_home_directory_exists(
            "setup_reporter",
            "config_file_has_relative_directory_that_exists_in_data_directory",
        );
        {
            let config_file_dir = data_directory.join("booga");
            std::fs::create_dir_all(&config_file_dir).unwrap();
            let config_file_path = config_file_dir.join("special.toml");
            let mut config_file = File::create(config_file_path).unwrap();
            config_file.write_all(b"gas-price = \"10\"\n").unwrap();
        }
        let setup = vec![
            // no config-file setting
            UiSetupResponseValue::new("neighborhood-mode", "zero-hop", Set),
            UiSetupResponseValue::new("config-file", "booga/special.toml", Set),
            UiSetupResponseValue::new(
                "data-directory",
                &data_directory.to_string_lossy().to_string(),
                Set,
            ),
        ]
        .into_iter()
        .map(|uisrv| (uisrv.name.clone(), uisrv))
        .collect();

        let result = SetupReporterReal::calculate_configured_setup(
            &RealDirsWrapper {},
            &setup,
            &data_directory,
            "irrelevant",
        )
        .0;

        assert_eq!(result.get("gas-price").unwrap().value, "10".to_string());
    }

    #[test]
    fn config_file_has_relative_directory_that_does_not_exist_in_data_directory() {
        let data_directory = ensure_node_home_directory_exists(
            "setup_reporter",
            "config_file_has_relative_directory_that_does_not_exist_in_data_directory",
        );
        let setup = vec![
            // no config-file setting
            UiSetupResponseValue::new("neighborhood-mode", "zero-hop", Set),
            UiSetupResponseValue::new("config-file", "booga/special.toml", Set),
            UiSetupResponseValue::new(
                "data-directory",
                &data_directory.to_string_lossy().to_string(),
                Set,
            ),
        ]
        .into_iter()
        .map(|uisrv| (uisrv.name.clone(), uisrv))
        .collect();

        let result = SetupReporterReal::calculate_configured_setup(
            &RealDirsWrapper,
            &setup,
            &data_directory,
            "irrelevant",
        )
        .1
        .unwrap();

        assert_eq!(result.param_errors[0].parameter, "config-file");
        assert_string_contains(&result.param_errors[0].reason, "Are you sure it exists?");
    }

    #[test]
    fn config_file_has_absolute_path_to_file_that_exists() {
        let config_file_dir = ensure_node_home_directory_exists(
            "setup_reporter",
            "config_file_has_absolute_path_to_file_that_exists",
        )
        .canonicalize()
        .unwrap();
        let config_file_path = config_file_dir.join("special.toml");
        {
            let mut config_file = File::create(config_file_path.clone()).unwrap();
            config_file.write_all(b"gas-price = \"10\"\n").unwrap();
        }
        let wrapper = RealDirsWrapper {};
        let data_directory = wrapper
            .data_dir()
            .unwrap()
            .join("MASQ")
            .join(DEFAULT_CHAIN_NAME);
        let setup = vec![
            // no config-file setting
            UiSetupResponseValue::new("neighborhood-mode", "zero-hop", Set),
            UiSetupResponseValue::new(
                "config-file",
                &config_file_path.to_string_lossy().to_string(),
                Set,
            ),
        ]
        .into_iter()
        .map(|uisrv| (uisrv.name.clone(), uisrv))
        .collect();

        let result = SetupReporterReal::calculate_configured_setup(
            &RealDirsWrapper {},
            &setup,
            &data_directory,
            "irrelevant",
        )
        .0;

        assert_eq!(result.get("gas-price").unwrap().value, "10".to_string());
    }

    #[test]
    fn config_file_has_absolute_path_to_file_that_does_not_exist() {
        let config_file_dir = ensure_node_home_directory_exists(
            "setup_reporter",
            "config_file_has_absolute_path_to_file_that_does_not_exist",
        );
        let config_file_dir = config_file_dir.canonicalize().unwrap();
        let config_file_path = config_file_dir.join("nonexistent.toml");
        let wrapper = RealDirsWrapper {};
        let data_directory = wrapper
            .data_dir()
            .unwrap()
            .join("MASQ")
            .join(DEFAULT_CHAIN_NAME);
        let setup = vec![
            // no config-file setting
            UiSetupResponseValue::new("neighborhood-mode", "zero-hop", Set),
            UiSetupResponseValue::new(
                "config-file",
                &config_file_path.to_string_lossy().to_string(),
                Set,
            ),
        ]
        .into_iter()
        .map(|uisrv| (uisrv.name.clone(), uisrv))
        .collect();

        let result = SetupReporterReal::calculate_configured_setup(
            &RealDirsWrapper {},
            &setup,
            &data_directory,
            "irrelevant",
        )
        .1
        .unwrap();

        assert_eq!(result.param_errors[0].parameter, "config-file");
        assert_string_contains(&result.param_errors[0].reason, "Are you sure it exists?");
    }

    #[test]
    fn chain_computed_default() {
        let subject = Chain {};

        let result = subject.computed_default(&BootstrapperConfig::new(), &None, &None);

        assert_eq!(result, Some((DEFAULT_CHAIN_NAME.to_string(), Default)));
    }

    #[test]
    fn clandestine_port_computed_default_present() {
        let persistent_config =
            PersistentConfigurationMock::new().clandestine_port_result(Ok(Some(1234)));
        let subject = ClandestinePort {};

        let result = subject.computed_default(
            &BootstrapperConfig::new(),
            &Some(Box::new(persistent_config)),
            &None,
        );

        assert_eq!(result, Some(("1234".to_string(), Default)))
    }

    #[test]
    fn clandestine_port_computed_default_absent() {
        let subject = ClandestinePort {};

        let result = subject.computed_default(&BootstrapperConfig::new(), &None, &None);

        assert_eq!(result, None)
    }

    #[test]
    fn clandestine_port_database_field_absent() {
        let subject = ClandestinePort {};
        let persistent_config =
            PersistentConfigurationMock::new().clandestine_port_result(Ok(None));

        let result = subject.computed_default(
            &BootstrapperConfig::new(),
            &Some(Box::new(persistent_config)),
            &None,
        );

        assert_eq!(result, None)
    }

    #[test]
    fn clandestine_port_database_field_error() {
        let subject = ClandestinePort {};
        let persistent_config = PersistentConfigurationMock::new()
            .clandestine_port_result(Err(PersistentConfigError::NotPresent));

        let result = subject.computed_default(
            &BootstrapperConfig::new(),
            &Some(Box::new(persistent_config)),
            &None,
        );

        assert_eq!(result, None)
    }

    #[test]
    fn data_directory_computed_default() {
        let real_user = RealUser::new(None, None, None).populate(&RealDirsWrapper {});
        let expected = data_directory_from_context(&RealDirsWrapper {}, &real_user, &None, "dev")
            .to_string_lossy()
            .to_string();
        let mut config = BootstrapperConfig::new();
        config.real_user = real_user;
        config.blockchain_bridge_config.chain_id = chain_id_from_name("dev");

        let subject = DataDirectory::default();

        let result = subject.computed_default(&config, &None, &None);

        assert_eq!(result, Some((expected, Default)))
    }

    #[test]
    fn dns_servers_computed_default() {
        let subject = DnsServers {};

        let result = subject.computed_default(&BootstrapperConfig::new(), &None, &None);

        assert_eq!(result, Some(("1.1.1.1".to_string(), Default)))
    }

    #[test]
    fn earning_wallet_computed_default_with_everything_configured_is_still_none() {
        let mut config = BootstrapperConfig::new();
        config.earning_wallet = Wallet::new("command-line address");
        let persistent_config_opt: Option<Box<dyn PersistentConfiguration>> = Some(Box::new(
            PersistentConfigurationMock::new()
                .earning_wallet_address_result(Ok(Some("persistent address".to_string()))),
        ));
        let subject = EarningWallet {};

        let result = subject.computed_default(&config, &persistent_config_opt, &None);

        assert_eq!(result, None)
    }

    #[test]
    fn earning_wallet_computed_default_with_nothing_configured_is_still_none() {
        let config = BootstrapperConfig::new();
        let subject = EarningWallet {};

        let result = subject.computed_default(&config, &None, &None);

        assert_eq!(result, None)
    }

    #[test]
    fn gas_price_computed_default_present() {
        let mut bootstrapper_config = BootstrapperConfig::new();
        bootstrapper_config.blockchain_bridge_config.gas_price = 57;
        let subject = GasPrice {};

        let result = subject.computed_default(&bootstrapper_config, &None, &None);

        assert_eq!(result, Some(("57".to_string(), Default)))
    }

    #[test]
    fn gas_price_computed_default_absent() {
        let subject = GasPrice {};

        let result = subject.computed_default(&BootstrapperConfig::new(), &None, &None);

        assert_eq!(result, Some(("1".to_string(), Default)))
    }

    #[test]
    fn log_level_computed_default() {
        let subject = LogLevel {};

        let result = subject.computed_default(&BootstrapperConfig::new(), &None, &None);

        assert_eq!(result, Some(("warn".to_string(), Default)))
    }

    #[test]
    fn neighborhood_mode_computed_default() {
        let subject = NeighborhoodMode {};

        let result = subject.computed_default(&BootstrapperConfig::new(), &None, &None);

        assert_eq!(result, Some(("standard".to_string(), Default)))
    }

    #[test]
    fn neighbors_computed_default_present_present_present_ok() {
        let past_neighbors_params_arc = Arc::new(Mutex::new(vec![]));
        let persistent_config = PersistentConfigurationMock::new()
            .past_neighbors_params(&past_neighbors_params_arc)
            .past_neighbors_result(Ok(Some(vec![
                NodeDescriptor::from_str(
                    main_cryptde(),
                    "MTEyMjMzNDQ1NTY2Nzc4ODExMjIzMzQ0NTU2Njc3ODg@1.2.3.4:1234",
                )
                .unwrap(),
                NodeDescriptor::from_str(
                    main_cryptde(),
                    "ODg3NzY2NTU0NDMzMjIxMTg4Nzc2NjU1NDQzMzIyMTE@4.3.2.1:4321",
                )
                .unwrap(),
            ])));
        let subject = Neighbors {};

        let result = subject.computed_default(
            &BootstrapperConfig::new(),
            &Some(Box::new(persistent_config)),
            &Some("password".to_string()),
        );

        assert_eq! (result, Some (("MTEyMjMzNDQ1NTY2Nzc4ODExMjIzMzQ0NTU2Njc3ODg@1.2.3.4:1234,ODg3NzY2NTU0NDMzMjIxMTg4Nzc2NjU1NDQzMzIyMTE@4.3.2.1:4321".to_string(), Configured)));
        let past_neighbors_params = past_neighbors_params_arc.lock().unwrap();
        assert_eq!(*past_neighbors_params, vec!["password".to_string()])
    }

    #[test]
    fn neighbors_computed_default_present_present_err() {
        let past_neighbors_params_arc = Arc::new(Mutex::new(vec![]));
        let persistent_config = PersistentConfigurationMock::new()
            .past_neighbors_params(&past_neighbors_params_arc)
            .past_neighbors_result(Err(PersistentConfigError::PasswordError));
        let subject = Neighbors {};

        let result = subject.computed_default(
            &BootstrapperConfig::new(),
            &Some(Box::new(persistent_config)),
            &Some("password".to_string()),
        );

        assert_eq!(result, None);
        let past_neighbors_params = past_neighbors_params_arc.lock().unwrap();
        assert_eq!(*past_neighbors_params, vec!["password".to_string()])
    }

    #[test]
    fn neighbors_computed_default_present_absent() {
        // absence of configured result will cause panic if past_neighbors is called
        let persistent_config = PersistentConfigurationMock::new();
        let subject = Neighbors {};

        let result = subject.computed_default(
            &BootstrapperConfig::new(),
            &Some(Box::new(persistent_config)),
            &None,
        );

        assert_eq!(result, None);
    }

    #[test]
    fn neighbors_computed_default_absent() {
        let subject = Neighbors {};

        let result = subject.computed_default(&BootstrapperConfig::new(), &None, &None);

        assert_eq!(result, None);
    }

    #[cfg(not(target_os = "windows"))]
    #[test]
    fn real_user_computed_default() {
        let subject = crate::daemon::setup_reporter::RealUser::default();

        let result = subject.computed_default(&BootstrapperConfig::new(), &None, &None);

        assert_eq!(
            result,
            Some((
                RealUser::new(None, None, None)
                    .populate(&RealDirsWrapper {})
                    .to_string(),
                Default
            ))
        );
    }

    #[cfg(target_os = "windows")]
    #[test]
    fn real_user_computed_default() {
        let subject = crate::daemon::setup_reporter::RealUser::default();

        let result = subject.computed_default(&BootstrapperConfig::new(), &None, &None);

        assert_eq!(result, None);
    }

    fn verify_requirements(
        subject: &dyn ValueRetriever,
        param_name: &str,
        value_predictions: Vec<(&str, bool)>,
    ) {
        value_predictions
            .into_iter()
            .for_each(|(param_value, prediction)| {
                let params = vec![(
                    param_name.to_string(),
                    UiSetupResponseValue::new(param_name, param_value, Set),
                )]
                .into_iter()
                .collect::<SetupCluster>();

                let result = subject.is_required(&params);

                assert_eq!(result, prediction, "{:?}", params);
            })
    }

    fn verify_needed_for_blockchain(subject: &dyn ValueRetriever) {
        verify_requirements(
            subject,
            "neighborhood-mode",
            vec![
                ("standard", true),
                ("zero-hop", false),
                ("originate-only", true),
                ("consume-only", true),
            ],
        );
    }

    #[test]
    fn ip_requirements() {
        verify_requirements(
            &Ip {},
            "neighborhood-mode",
            vec![
                ("standard", true),
                ("zero-hop", false),
                ("originate-only", false),
                ("consume-only", false),
            ],
        );
    }

    #[test]
    fn neighbors_requirements() {
        verify_requirements(
            &Neighbors {},
            "neighborhood-mode",
            vec![
                ("standard", false),
                ("zero-hop", false),
                ("originate-only", true),
                ("consume-only", true),
            ],
        );
    }

    #[test]
    fn blockchain_requirements() {
        verify_needed_for_blockchain(&BlockchainServiceUrl {});
        verify_needed_for_blockchain(&DbPassword {});
        verify_needed_for_blockchain(&GasPrice {});
    }

    #[test]
    fn dumb_requirements() {
        let params = HashMap::new();
        assert_eq!(BlockchainServiceUrl {}.is_required(&params), true);
        assert_eq!(Chain {}.is_required(&params), true);
        assert_eq!(ClandestinePort {}.is_required(&params), true);
        assert_eq!(ConfigFile {}.is_required(&params), false);
        assert_eq!(ConsumingPrivateKey {}.is_required(&params), false);
        assert_eq!(DataDirectory::default().is_required(&params), true);
        assert_eq!(DbPassword {}.is_required(&params), true);
        assert_eq!(DnsServers {}.is_required(&params), true);
        assert_eq!(EarningWallet {}.is_required(&params), false);
        assert_eq!(GasPrice {}.is_required(&params), true);
        assert_eq!(Ip {}.is_required(&params), true);
        assert_eq!(LogLevel {}.is_required(&params), true);
        assert_eq!(NeighborhoodMode {}.is_required(&params), true);
        assert_eq!(Neighbors {}.is_required(&params), true);
        assert_eq!(
            crate::daemon::setup_reporter::RealUser::default().is_required(&params),
            false
        );
    }
}<|MERGE_RESOLUTION|>--- conflicted
+++ resolved
@@ -12,10 +12,6 @@
 use crate::node_configurator::{
     app_head, data_directory_from_context, determine_config_file_path, DirsWrapper, RealDirsWrapper,
 };
-<<<<<<< HEAD
-use crate::sub_lib::accountant::DEFAULT_EARNING_WALLET;
-=======
->>>>>>> b00c2c2c
 use crate::sub_lib::neighborhood::NodeDescriptor;
 use crate::sub_lib::utils::make_new_multi_config;
 use crate::test_utils::main_cryptde;
@@ -861,11 +857,7 @@
     };
     use crate::node_configurator::{DirsWrapper, RealDirsWrapper};
     use crate::node_test_utils::MockDirsWrapper;
-<<<<<<< HEAD
-    use crate::sub_lib::cryptde::PublicKey;
-=======
     use crate::sub_lib::cryptde::{PlainData, PublicKey};
->>>>>>> b00c2c2c
     use crate::sub_lib::node_addr::NodeAddr;
     use crate::sub_lib::wallet::Wallet;
     use crate::test_utils::assert_string_contains;
@@ -926,15 +918,6 @@
                 "password",
             )
             .unwrap();
-<<<<<<< HEAD
-        config
-            .set_consuming_wallet_derivation_path("m/44'/60'/1'/2/3", "password")
-            .unwrap();
-        config
-            .set_earning_wallet_address("0x0000000000000000000000000000000000000000")
-            .unwrap();
-=======
->>>>>>> b00c2c2c
         config.set_gas_price(1234567890).unwrap();
         let neighbor1 = NodeDescriptor {
             encryption_public_key: PublicKey::new(b"ABCD"),
