--- conflicted
+++ resolved
@@ -435,10 +435,7 @@
     use super::*;
     use crate::blockchain::blockchain_interface::contract_address;
     use crate::blockchain::test_utils::make_meaningless_seed;
-<<<<<<< HEAD
-=======
     use crate::masq_lib::utils::DEFAULT_CONSUMING_DERIVATION_PATH;
->>>>>>> 2f0895c0
     use crate::test_utils::{make_paying_wallet, make_wallet};
     use bip39::{Language, Mnemonic, Seed};
     use masq_lib::test_utils::utils::DEFAULT_CHAIN_ID;
@@ -491,17 +488,10 @@
 
     #[test]
     fn string_address_from_keypair_works() {
-<<<<<<< HEAD
-        let derivation_path = "m/44'/60'/0'/0/5";
-        let expected_seed = make_meaningless_seed();
-        let wallet = Wallet::from(
-            Bip32ECKeyPair::from_raw(expected_seed.as_bytes(), derivation_path).unwrap(),
-=======
         let derivation_path = derivation_path(0, 5);
         let expected_seed = make_meaningless_seed();
         let wallet = Wallet::from(
             Bip32ECKeyPair::from_raw(expected_seed.as_bytes(), &derivation_path).unwrap(),
->>>>>>> 2f0895c0
         );
 
         let result = wallet.string_address_from_keypair();
