--- conflicted
+++ resolved
@@ -5,10 +5,7 @@
 use crate::bootstrapper::RealUser;
 use crate::database::db_initializer::{DbInitializer, DbInitializerReal, DATABASE_FILE};
 use crate::db_config::config_dao::{ConfigDaoRead, ConfigDaoReal, ConfigDaoRecord};
-<<<<<<< HEAD
-=======
 use crate::db_config::typed_config_layer::{decode_bytes, encode_bytes};
->>>>>>> 2f0895c0
 use crate::node_configurator::RealDirsWrapper;
 use crate::node_configurator::{
     app_head, data_directory_from_context, real_user_data_directory_opt_and_chain_name, DirsWrapper,
@@ -41,11 +38,7 @@
     PrivilegeDropperReal::new().drop_privileges(&real_user);
     let config_dao = make_config_dao(&data_directory, chain_id);
     let configuration = config_dao.get_all().expect("Couldn't fetch configuration");
-<<<<<<< HEAD
-    let json = configuration_to_json(configuration);
-=======
     let json = configuration_to_json(configuration, password_opt, &cryptde);
->>>>>>> 2f0895c0
     write_string(streams, json);
     Ok(0)
 }
@@ -61,15 +54,6 @@
         .expect("Couldn't flush JSON to stdout");
 }
 
-<<<<<<< HEAD
-fn configuration_to_json(configuration: Vec<ConfigDaoRecord>) -> String {
-    let mut map = Map::new();
-    configuration.into_iter().for_each(|record| {
-        let json_name = record.name.to_mixed_case();
-        match record.value_opt {
-            None => map.insert(json_name, json!(null)),
-            Some(value) => map.insert(json_name, json!(value)),
-=======
 fn configuration_to_json(
     configuration: Vec<ConfigDaoRecord>,
     password_opt: Option<String>,
@@ -90,7 +74,6 @@
         let json_value = match value_opt {
             Some(s) => json!(s),
             None => json!(null),
->>>>>>> 2f0895c0
         };
         map.insert(json_name, json_value);
     });
@@ -184,25 +167,17 @@
     use crate::db_config::persistent_configuration::{
         PersistentConfiguration, PersistentConfigurationReal,
     };
-<<<<<<< HEAD
-    use crate::test_utils::ArgsBuilder;
-=======
     use crate::db_config::typed_config_layer::encode_bytes;
     use crate::sub_lib::cryptde::PlainData;
     use crate::sub_lib::neighborhood::NodeDescriptor;
     use crate::test_utils::{main_cryptde, ArgsBuilder};
->>>>>>> 2f0895c0
     use bip39::{Language, MnemonicType, Seed};
     use masq_lib::test_utils::environment_guard::ClapGuard;
     use masq_lib::test_utils::fake_stream_holder::FakeStreamHolder;
     use masq_lib::test_utils::utils::{
         ensure_node_home_directory_exists, DEFAULT_CHAIN_ID, TEST_DEFAULT_CHAIN_NAME,
     };
-<<<<<<< HEAD
-    use serde_json::value::Value::Null;
-=======
     use masq_lib::utils::derivation_path;
->>>>>>> 2f0895c0
 
     #[test]
     fn dump_config_creates_database_if_nonexistent() {
@@ -264,20 +239,6 @@
                 .unwrap();
             let mut persistent_config = PersistentConfigurationReal::from(conn);
             persistent_config.change_password(None, "password").unwrap();
-<<<<<<< HEAD
-            persistent_config
-                .set_wallet_info(
-                    &Seed::new(
-                        &Bip39::mnemonic(MnemonicType::Words24, Language::English),
-                        "",
-                    ),
-                    "m/60'/44'/0'/4/4",
-                    "0x0123456789012345678901234567890123456789",
-                    "password",
-                )
-                .unwrap();
-            persistent_config.set_clandestine_port(3456).unwrap();
-=======
             persistent_config
                 .set_wallet_info(
                     &seed,
@@ -298,7 +259,6 @@
                     "password",
                 )
                 .unwrap();
->>>>>>> 2f0895c0
         }
         let args_vec: Vec<String> = ArgsBuilder::new()
             .param("--data-directory", data_dir.to_str().unwrap())
@@ -315,13 +275,10 @@
             Value::Object(map) => map,
             x => panic!("Expected JSON object; found {:?}", x),
         };
-<<<<<<< HEAD
-=======
         let conn = DbInitializerReal::new()
             .initialize(&data_dir, DEFAULT_CHAIN_ID, false)
             .unwrap();
         let dao = ConfigDaoReal::new(conn);
->>>>>>> 2f0895c0
         let check = |key: &str, expected_value: &str| {
             let actual_value = match map.get(key).unwrap() {
                 Value::String(s) => s,
@@ -329,23 +286,13 @@
             };
             assert_eq!(actual_value, expected_value);
         };
-<<<<<<< HEAD
-        let check_null = |key: &str| assert_eq!(map.get(key), Some(&Null));
-        let check_present = |key: &str| assert_eq!(map.get(key).is_some(), true);
-        check("clandestinePort", "3456");
-        check("consumingWalletDerivationPath", "m/60'/44'/0'/4/4");
-=======
         check("clandestinePort", "3456");
         check("consumingWalletDerivationPath", &derivation_path(4, 4));
->>>>>>> 2f0895c0
         check(
             "earningWalletAddress",
             "0x0123456789012345678901234567890123456789",
         );
         check("gasPrice", "1");
-<<<<<<< HEAD
-        check_null("pastNeighbors");
-=======
         check(
             "pastNeighbors",
             &dao.get("past_neighbors").unwrap().value_opt.unwrap(),
@@ -548,17 +495,12 @@
             "pastNeighbors",
             &dao.get("past_neighbors").unwrap().value_opt.unwrap(),
         );
->>>>>>> 2f0895c0
         check("schemaVersion", CURRENT_SCHEMA_VERSION);
         check(
             "startBlock",
             &contract_creation_block_from_chain_id(chain_id_from_name(TEST_DEFAULT_CHAIN_NAME))
                 .to_string(),
         );
-<<<<<<< HEAD
-        check_present("exampleEncrypted");
-        check_present("seed");
-=======
         check(
             "exampleEncrypted",
             &dao.get("example_encrypted").unwrap().value_opt.unwrap(),
@@ -593,6 +535,5 @@
         let data = PlainData::new(b"AABBCC");
 
         let _ = translate_bytes("pastNeighbors", data, cryptde);
->>>>>>> 2f0895c0
     }
 }