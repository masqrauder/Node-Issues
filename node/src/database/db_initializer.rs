// Copyright (c) 2017-2019, Substratum LLC (https://substratum.net) and/or its affiliates. All rights reserved.
use crate::blockchain::blockchain_interface::{
<<<<<<< HEAD
    chain_name_from_id, contract_creation_block_from_chain_id,
=======
    chain_name_from_id, contract_creation_block_from_chain_id, DEFAULT_GAS_PRICE,
>>>>>>> fc50977f
};
use masq_lib::constants::{HIGHEST_RANDOM_CLANDESTINE_PORT, LOWEST_USABLE_INSECURE_PORT};
use rand::prelude::*;
use rusqlite::Error::InvalidColumnType;
use rusqlite::{Connection, Error, OpenFlags, Statement, Transaction, NO_PARAMS};
use std::collections::HashMap;
use std::fmt::Debug;
use std::fs;
use std::io::ErrorKind;
use std::net::{Ipv4Addr, SocketAddr, SocketAddrV4};
use std::path::PathBuf;
use tokio::net::TcpListener;

pub const DATABASE_FILE: &str = "node-data.db";
pub const CURRENT_SCHEMA_VERSION: &str = "0.0.10";

pub trait ConnectionWrapper: Debug + Send {
    fn prepare(&self, query: &str) -> Result<Statement, rusqlite::Error>;
    fn transaction(&mut self) -> Result<Transaction, rusqlite::Error>;
}

#[derive(Debug)]
pub struct ConnectionWrapperReal {
    conn: Connection,
}

impl ConnectionWrapper for ConnectionWrapperReal {
    fn prepare(&self, query: &str) -> Result<Statement, Error> {
        self.conn.prepare(query)
    }
    fn transaction(&mut self) -> Result<Transaction, Error> {
        self.conn.transaction()
    }
}

impl ConnectionWrapperReal {
    pub fn new(conn: Connection) -> Self {
        Self { conn }
    }
}

#[derive(Debug, PartialEq)]
pub enum InitializationError {
    Nonexistent,
    IncompatibleVersion(String),
    SqliteError(rusqlite::Error),
}

pub trait DbInitializer {
    fn initialize(
        &self,
        path: &PathBuf,
        chain_id: u8,
        create_if_necessary: bool,
    ) -> Result<Box<dyn ConnectionWrapper>, InitializationError>;
}

#[derive(Default)]
pub struct DbInitializerReal {}

impl DbInitializer for DbInitializerReal {
    fn initialize(
        &self,
        path: &PathBuf,
        chain_id: u8,
        create_if_necessary: bool,
    ) -> Result<Box<dyn ConnectionWrapper>, InitializationError> {
        let is_creation_necessary = Self::is_creation_necessary(path);
        if !create_if_necessary && is_creation_necessary {
            return Err(InitializationError::Nonexistent);
        }
        Self::create_data_directory_if_necessary(path);
        let mut flags = OpenFlags::empty();
        flags.insert(OpenFlags::SQLITE_OPEN_READ_WRITE);
        let database_file_path = &path.join(DATABASE_FILE);
        match Connection::open_with_flags(database_file_path, flags) {
            Ok(conn) => {
                eprintln!("Opened existing database at {:?}", database_file_path);
                let config = self.extract_configurations(&conn);
                match self.check_version(config.get("schema_version")) {
                    Ok(_) => Ok(Box::new(ConnectionWrapperReal::new(conn))),
                    Err(e) => Err(e),
                }
            }
            Err(_) => {
                let mut flags = OpenFlags::empty();
                flags.insert(OpenFlags::SQLITE_OPEN_READ_WRITE);
                flags.insert(OpenFlags::SQLITE_OPEN_CREATE);
                match Connection::open_with_flags(database_file_path, flags) {
                    Ok(conn) => {
                        eprintln!("Created new database at {:?}", database_file_path);
                        match self.create_database_tables(&conn, chain_id) {
                            Ok(()) => Ok(Box::new(ConnectionWrapperReal::new(conn))),
                            Err(e) => Err(e),
                        }
                    }
                    Err(e) => Err(InitializationError::SqliteError(e)),
                }
            }
        }
    }
}

impl DbInitializerReal {
    pub fn new() -> Self {
        Self::default()
    }

    fn is_creation_necessary(data_directory: &PathBuf) -> bool {
        match fs::read_dir(data_directory) {
            Ok(_) => !data_directory.join(DATABASE_FILE).exists(),
            Err(_) => true,
        }
    }

    fn create_data_directory_if_necessary(data_directory: &PathBuf) {
        match fs::read_dir(data_directory) {
            Ok(_) => (),
            Err(ref e) if e.kind() == ErrorKind::NotFound => fs::create_dir_all(data_directory)
                .unwrap_or_else(|_| {
                    panic!(
                        "Cannot create specified data directory at {:?}",
                        data_directory
                    )
                }),
            Err(e) => panic!(
                "Error checking data directory at {:?}: {}",
                data_directory, e
            ),
        }
    }

    fn create_database_tables(
        &self,
        conn: &Connection,
        chain_id: u8,
    ) -> Result<(), InitializationError> {
        self.create_config_table(conn)?;
        self.initialize_config(conn, chain_id)?;
        self.create_payable_table(conn)?;
        self.create_receivable_table(conn)?;
        self.create_banned_table(conn)
    }

    fn create_config_table(&self, conn: &Connection) -> Result<(), InitializationError> {
        conn.execute(
            "create table if not exists config (
                name text not null,
                value text,
                encrypted integer
            )",
            NO_PARAMS,
        )
        .expect("Can't create config table");
        conn.execute(
            "create unique index if not exists idx_config_name on config (name)",
            NO_PARAMS,
        )
        .expect("Can't create config name index");
        Ok(())
    }

    fn initialize_config(
        &self,
        conn: &Connection,
        chain_id: u8,
    ) -> Result<(), InitializationError> {
        Self::set_config_value(conn, "example_encrypted", None, false, "example_encrypted");
        Self::set_config_value(
            conn,
            "clandestine_port",
            Some(&Self::choose_clandestine_port().to_string()),
            false,
            "clandestine port",
        );
        Self::set_config_value(
            conn,
            "consuming_wallet_derivation_path",
            None,
            false,
            "consuming wallet derivation path",
        );
        Self::set_config_value(
            conn,
            "consuming_wallet_public_key",
            None,
            false,
            "public key for the consuming wallet private key",
        );
        Self::set_config_value(
            conn,
            "earning_wallet_address",
            None,
            false,
            "earning wallet address",
        );
        Self::set_config_value(
            conn,
            "schema_version",
            Some(CURRENT_SCHEMA_VERSION),
            false,
            "database version",
        );
        Self::set_config_value(conn, "seed", None, true, "mnemonic seed");
        Self::set_config_value(
            conn,
            "start_block",
            Some(&contract_creation_block_from_chain_id(chain_id).to_string()),
            false,
            format!("{} start block", chain_name_from_id(chain_id)).as_str(),
        );
        Self::set_config_value(
            conn,
            "gas_price",
            Some(DEFAULT_GAS_PRICE),
            false,
            "gas price",
        );
        Self::set_config_value(conn, "past_neighbors", None, true, "past neighbors");
        Ok(())
    }

    fn create_payable_table(&self, conn: &Connection) -> Result<(), InitializationError> {
        conn.execute(
            "create table if not exists payable (
                wallet_address text primary key,
                balance integer not null,
                last_paid_timestamp integer not null,
                pending_payment_transaction text null
            )",
            NO_PARAMS,
        )
        .expect("Can't create payable table");
        conn.execute(
            "create unique index if not exists idx_payable_wallet_address on payable (wallet_address)",
            NO_PARAMS,
        )
        .expect("Can't create payable wallet_address index");
        Ok(())
    }

    fn create_receivable_table(&self, conn: &Connection) -> Result<(), InitializationError> {
        conn.execute(
            "create table if not exists receivable (
                wallet_address text primary key,
                balance integer not null,
                last_received_timestamp integer not null
            )",
            NO_PARAMS,
        )
        .expect("Can't create receivable table");
        conn.execute(
            "create unique index if not exists idx_receivable_wallet_address on receivable (wallet_address)",
            NO_PARAMS,
        )
        .expect("Can't create receivable wallet_address index");
        Ok(())
    }

    fn create_banned_table(&self, conn: &Connection) -> Result<(), InitializationError> {
        conn.execute(
            "create table banned ( wallet_address text primary key )",
            NO_PARAMS,
        )
        .expect("Can't create banned table");
        conn.execute(
            "create unique index idx_banned_wallet_address on banned (wallet_address)",
            NO_PARAMS,
        )
        .expect("Can't create banned wallet_address index");
        Ok(())
    }

    fn extract_configurations(&self, conn: &Connection) -> HashMap<String, Option<String>> {
        let mut stmt = conn.prepare("select name, value from config").unwrap();
        let query_result = stmt.query_map(NO_PARAMS, |row| Ok((row.get(0), row.get(1))));
        match query_result {
            Ok(rows) => rows,
            Err(e) => panic!("Error retrieving configuration: {}", e),
        }
        .map(|row| match row {
            Ok((Ok(name), Ok(value))) => (name, Some(value)),
            Ok((Ok(name), Err(InvalidColumnType(1, _, _)))) => (name, None),
            e => panic!("Error retrieving configuration: {:?}", e),
        })
        .collect::<HashMap<String, Option<String>>>()
    }

    fn check_version(&self, version: Option<&Option<String>>) -> Result<(), InitializationError> {
        match version {
            None => Err(InitializationError::IncompatibleVersion(format!(
                "Need {}, found nothing",
                CURRENT_SCHEMA_VERSION
            ))),
            Some(None) => Err(InitializationError::IncompatibleVersion(format!(
                "Need {}, found nothing",
                CURRENT_SCHEMA_VERSION
            ))),
            Some(Some(v_ref)) => {
                if *v_ref == CURRENT_SCHEMA_VERSION {
                    Ok(())
                } else {
                    Err(InitializationError::IncompatibleVersion(format!(
                        "Need {}, found {}",
                        CURRENT_SCHEMA_VERSION, v_ref
                    )))
                }
            }
        }
    }

    fn choose_clandestine_port() -> u16 {
        let mut rng = SmallRng::from_entropy();
        loop {
            let candidate_port: u16 =
                rng.gen_range(LOWEST_USABLE_INSECURE_PORT, HIGHEST_RANDOM_CLANDESTINE_PORT);
            match TcpListener::bind(&SocketAddr::V4(SocketAddrV4::new(
                Ipv4Addr::from(0),
                candidate_port,
            ))) {
                Ok(_) => return candidate_port,
                Err(_) => continue,
            }
        }
    }

    fn set_config_value(
        conn: &Connection,
        name: &str,
        value: Option<&str>,
        encrypted: bool,
        readable: &str,
    ) {
        conn.execute(
            format!(
                "insert into config (name, value, encrypted) values ('{}', {}, {})",
                name,
                match value {
                    Some(value) => format!("'{}'", value),
                    None => "null".to_string(),
                },
                if encrypted { 1 } else { 0 }
            )
            .as_str(),
            NO_PARAMS,
        )
        .unwrap_or_else(|e| panic!("Can't preload config table with {}: {:?}", readable, e));
    }
}

#[cfg(test)]
pub mod test_utils {
    use crate::database::db_initializer::{ConnectionWrapper, DbInitializer, InitializationError};
    use rusqlite::{Error, Statement, Transaction};
    use std::cell::RefCell;
    use std::path::PathBuf;
    use std::sync::{Arc, Mutex};

    #[derive(Debug, Default)]
    pub struct ConnectionWrapperMock<'a> {
        pub prepare_parameters: Arc<Mutex<Vec<String>>>,
        pub prepare_results: RefCell<Vec<Result<Statement<'a>, Error>>>,
        pub transaction_results: RefCell<Vec<Result<Transaction<'a>, Error>>>,
    }

    unsafe impl<'a> Send for ConnectionWrapperMock<'a> {}

    impl<'a> ConnectionWrapperMock<'a> {
        pub fn prepare_result(self, result: Result<Statement<'a>, Error>) -> Self {
            self.prepare_results.borrow_mut().push(result);
            self
        }

        pub fn transaction_result(self, result: Result<Transaction<'a>, Error>) -> Self {
            self.transaction_results.borrow_mut().push(result);
            self
        }
    }

    impl<'a> ConnectionWrapper for ConnectionWrapperMock<'a> {
        fn prepare(&self, query: &str) -> Result<Statement, Error> {
            self.prepare_parameters
                .lock()
                .unwrap()
                .push(String::from(query));
            self.prepare_results.borrow_mut().remove(0)
        }

        fn transaction(&mut self) -> Result<Transaction, Error> {
            self.transaction_results.borrow_mut().remove(0)
        }
    }

    #[derive(Default)]
    pub struct DbInitializerMock {
        pub initialize_parameters: Arc<Mutex<Vec<(PathBuf, u8, bool)>>>,
        pub initialize_results:
            RefCell<Vec<Result<Box<dyn ConnectionWrapper>, InitializationError>>>,
    }

    impl DbInitializer for DbInitializerMock {
        fn initialize(
            &self,
            path: &PathBuf,
            chain_id: u8,
            create_if_necessary: bool,
        ) -> Result<Box<dyn ConnectionWrapper>, InitializationError> {
            self.initialize_parameters.lock().unwrap().push((
                path.clone(),
                chain_id,
                create_if_necessary,
            ));
            self.initialize_results.borrow_mut().remove(0)
        }
    }

    impl DbInitializerMock {
        pub fn new() -> Self {
            Self::default()
        }

        pub fn initialize_parameters(
            mut self,
            parameters: Arc<Mutex<Vec<(PathBuf, u8, bool)>>>,
        ) -> DbInitializerMock {
            self.initialize_parameters = parameters;
            self
        }

        pub fn initialize_result(
            self,
            result: Result<Box<dyn ConnectionWrapper>, InitializationError>,
        ) -> DbInitializerMock {
            self.initialize_results.borrow_mut().push(result);
            self
        }
    }
}

#[cfg(test)]
mod tests {
    use super::*;
    use crate::blockchain::blockchain_interface::chain_id_from_name;
    use crate::test_utils::{DEFAULT_CHAIN_ID, TEST_DEFAULT_CHAIN_NAME};
    use masq_lib::constants::{HIGHEST_RANDOM_CLANDESTINE_PORT, LOWEST_USABLE_INSECURE_PORT};
    use masq_lib::test_utils::utils::{
        ensure_node_home_directory_does_not_exist, ensure_node_home_directory_exists,
    };
    use rusqlite::types::Type::Null;
    use rusqlite::OpenFlags;
    use std::fs::File;
    use std::io::{Read, Write};
    use std::net::{Ipv4Addr, SocketAddr, SocketAddrV4};
    use tokio::net::TcpListener;

    #[test]
    fn db_initialize_does_not_create_if_directed_not_to_and_directory_does_not_exist() {
        let home_dir = ensure_node_home_directory_does_not_exist(
            "db_initializer",
            "db_initialize_does_not_create_if_directed_not_to_and_directory_does_not_exist",
        );
        let subject = DbInitializerReal::new();

        let result = subject.initialize(&home_dir, DEFAULT_CHAIN_ID, false);

        assert_eq!(result.err().unwrap(), InitializationError::Nonexistent);
        let result = Connection::open(&home_dir.join(DATABASE_FILE));
        match result.err().unwrap() {
            Error::SqliteFailure(_, _) => (),
            x => panic!("Expected SqliteFailure, got {:?}", x),
        }
    }

    #[test]
    fn db_initialize_does_not_create_if_directed_not_to_and_database_file_does_not_exist() {
        let home_dir = ensure_node_home_directory_exists(
            "db_initializer",
            "db_initialize_does_not_create_if_directed_not_to_and_database_file_does_not_exist",
        );
        let subject = DbInitializerReal::new();

        let result = subject.initialize(&home_dir, DEFAULT_CHAIN_ID, false);

        assert_eq!(result.err().unwrap(), InitializationError::Nonexistent);
        let mut flags = OpenFlags::empty();
        flags.insert(OpenFlags::SQLITE_OPEN_READ_ONLY);
        let result = Connection::open_with_flags(&home_dir.join(DATABASE_FILE), flags);
        match result.err().unwrap() {
            Error::SqliteFailure(_, _) => (),
            x => panic!("Expected SqliteFailure, got {:?}", x),
        }
    }

    #[test]
    fn db_initialize_creates_payable_table() {
        let home_dir = ensure_node_home_directory_does_not_exist(
            "db_initializer",
            "db_initialize_creates_payable_table",
        );
        let subject = DbInitializerReal::new();

        subject
            .initialize(&home_dir, DEFAULT_CHAIN_ID, true)
            .unwrap();

        let mut flags = OpenFlags::empty();
        flags.insert(OpenFlags::SQLITE_OPEN_READ_ONLY);
        let conn = Connection::open_with_flags(&home_dir.join(DATABASE_FILE), flags).unwrap();

        let mut stmt = conn.prepare ("select wallet_address, balance, last_paid_timestamp, pending_payment_transaction from payable").unwrap ();
        let mut payable_contents = stmt.query_map(NO_PARAMS, |_| Ok(42)).unwrap();
        assert!(payable_contents.next().is_none());
    }

    #[test]
    fn db_initialize_creates_receivable_table() {
        let home_dir = ensure_node_home_directory_does_not_exist(
            "db_initializer",
            "db_initialize_creates_receivable_table",
        );
        let subject = DbInitializerReal::new();

        subject
            .initialize(&home_dir, DEFAULT_CHAIN_ID, true)
            .unwrap();

        let mut flags = OpenFlags::empty();
        flags.insert(OpenFlags::SQLITE_OPEN_READ_ONLY);
        let conn = Connection::open_with_flags(&home_dir.join(DATABASE_FILE), flags).unwrap();

        let mut stmt = conn
            .prepare("select wallet_address, balance, last_received_timestamp from receivable")
            .unwrap();
        let mut receivable_contents = stmt.query_map(NO_PARAMS, |_| Ok(())).unwrap();
        assert!(receivable_contents.next().is_none());
    }

    #[test]
    fn db_initialize_creates_banned_table() {
        let home_dir = ensure_node_home_directory_does_not_exist(
            "db_initializer",
            "db_initialize_creates_banned_table",
        );
        let subject = DbInitializerReal::new();

        subject
            .initialize(&home_dir, DEFAULT_CHAIN_ID, true)
            .unwrap();

        let mut flags = OpenFlags::empty();
        flags.insert(OpenFlags::SQLITE_OPEN_READ_ONLY);
        let conn = Connection::open_with_flags(&home_dir.join(DATABASE_FILE), flags).unwrap();

        let mut stmt = conn.prepare("select wallet_address from banned").unwrap();
        let mut banned_contents = stmt.query_map(NO_PARAMS, |_| Ok(42)).unwrap();
        assert!(banned_contents.next().is_none());
    }

    #[test]
    fn existing_database_with_correct_version_is_accepted_without_changes() {
        let home_dir = ensure_node_home_directory_exists(
            "db_initializer",
            "existing_database_with_version_is_accepted",
        );
        let subject = DbInitializerReal::new();
        {
            DbInitializerReal::new()
                .initialize(&home_dir, DEFAULT_CHAIN_ID, true)
                .unwrap();
        }
        {
            let mut flags = OpenFlags::empty();
            flags.insert(OpenFlags::SQLITE_OPEN_READ_WRITE);
            let conn = Connection::open_with_flags(&home_dir.join(DATABASE_FILE), flags).unwrap();
            conn.execute(
                "insert into config (name, value) values ('preexisting', 'yes')",
                NO_PARAMS,
            )
            .unwrap();
        }

        subject
            .initialize(&home_dir, DEFAULT_CHAIN_ID, true)
            .unwrap();

        let mut flags = OpenFlags::empty();
        flags.insert(OpenFlags::SQLITE_OPEN_READ_ONLY);
        let conn = Connection::open_with_flags(&home_dir.join(DATABASE_FILE), flags).unwrap();
        let config_map = subject.extract_configurations(&conn);
        let mut config_vec: Vec<(String, Option<String>)> = config_map.into_iter().collect();
        config_vec.sort_by_key(|(name, _)| name.clone());
        let verify = |cv: &mut Vec<(String, Option<String>)>, name: &str, value: Option<&str>| {
            let actual = cv.remove(0);
            let expected = (name.to_string(), value.map(|v| v.to_string()));
            assert_eq!(actual, expected)
        };
        let verify_name = |cv: &mut Vec<(String, Option<String>)>, expected_name: &str| {
            let (actual_name, value) = cv.remove(0);
            assert_eq!(actual_name, expected_name);
            value
        };
        let clandestine_port_str_opt = verify_name(&mut config_vec, "clandestine_port");
        let clandestine_port: u16 = clandestine_port_str_opt.unwrap().parse().unwrap();
        assert!(clandestine_port >= 1025);
        assert!(clandestine_port < 10000);
        verify(&mut config_vec, "consuming_wallet_derivation_path", None);
        verify(&mut config_vec, "consuming_wallet_public_key", None);
        verify(&mut config_vec, "earning_wallet_address", None);
        verify(&mut config_vec, "example_encrypted", None);
        verify(&mut config_vec, "gas_price", Some(DEFAULT_GAS_PRICE));
        verify(&mut config_vec, "past_neighbors", None);
        verify(&mut config_vec, "preexisting", Some("yes")); // makes sure we just created this database
        verify(
            &mut config_vec,
            "schema_version",
            Some(CURRENT_SCHEMA_VERSION),
        );
        verify(&mut config_vec, "seed", None);
        verify(
            &mut config_vec,
            "start_block",
            Some(&format!(
                "{}",
                contract_creation_block_from_chain_id(chain_id_from_name(TEST_DEFAULT_CHAIN_NAME))
            )),
        );
        assert_eq!(config_vec, vec![]);
    }

    #[test]
    fn existing_database_with_no_version_is_rejected() {
        let home_dir = ensure_node_home_directory_exists(
            "db_initializer",
            "existing_database_with_no_version_is_rejected",
        );
        {
            DbInitializerReal::new()
                .initialize(&home_dir, DEFAULT_CHAIN_ID, true)
                .unwrap();
            let mut flags = OpenFlags::empty();
            flags.insert(OpenFlags::SQLITE_OPEN_READ_WRITE);
            let conn = Connection::open_with_flags(&home_dir.join(DATABASE_FILE), flags).unwrap();
            conn.execute(
                "delete from config where name = 'schema_version'",
                NO_PARAMS,
            )
            .unwrap();
        }
        let subject = DbInitializerReal::new();

        let result = subject.initialize(&home_dir, DEFAULT_CHAIN_ID, true);

        assert_eq!(
            result.err().unwrap(),
            InitializationError::IncompatibleVersion(format!(
                "Need {}, found nothing",
                CURRENT_SCHEMA_VERSION
            )),
        );
    }

    #[test]
    fn existing_database_with_the_wrong_version_is_rejected() {
        let home_dir = ensure_node_home_directory_exists(
            "db_initializer",
            "existing_database_with_the_wrong_version_is_rejected",
        );
        {
            DbInitializerReal::new()
                .initialize(&home_dir, DEFAULT_CHAIN_ID, true)
                .unwrap();
            let mut flags = OpenFlags::empty();
            flags.insert(OpenFlags::SQLITE_OPEN_READ_WRITE);
            let conn = Connection::open_with_flags(&home_dir.join(DATABASE_FILE), flags).unwrap();
            conn.execute(
                "update config set value = '0.0.0' where name = 'schema_version'",
                NO_PARAMS,
            )
            .unwrap();
        }
        let subject = DbInitializerReal::new();

        let result = subject.initialize(&home_dir, DEFAULT_CHAIN_ID, true);

        assert_eq!(
            result.err().unwrap(),
            InitializationError::IncompatibleVersion(format!(
                "Need {}, found 0.0.0",
                CURRENT_SCHEMA_VERSION
            )),
        );
    }

    #[test]
    fn choose_clandestine_port_chooses_different_unused_ports_each_time() {
        let _listeners = (0..10)
            .map(|_| {
                let port = DbInitializerReal::choose_clandestine_port();
                TcpListener::bind(&SocketAddr::V4(SocketAddrV4::new(Ipv4Addr::from(0), port)))
                    .expect(&format!("Port {} was not free", port))
            })
            .collect::<Vec<TcpListener>>();
    }

    #[test]
    fn choose_clandestine_port_chooses_ports_between_the_minimum_and_maximum() {
        let clandestine_port_value = DbInitializerReal::choose_clandestine_port();
        assert!(
            clandestine_port_value >= LOWEST_USABLE_INSECURE_PORT,
            "clandestine_port_value should have been > 1024, but was {}",
            clandestine_port_value
        );
        assert!(
            clandestine_port_value <= HIGHEST_RANDOM_CLANDESTINE_PORT,
            "clandestine_port_value should have been < 10000, but was {}",
            clandestine_port_value
        );
    }

    #[test]
    fn initialize_config_with_seed() {
        let home_dir =
            ensure_node_home_directory_exists("db_initializer", "initialize_config_with_seed");

        DbInitializerReal::new()
            .initialize(&home_dir, DEFAULT_CHAIN_ID, true)
            .unwrap();

        let mut flags = OpenFlags::empty();
        flags.insert(OpenFlags::SQLITE_OPEN_READ_ONLY);
        let conn = Connection::open_with_flags(&home_dir.join(DATABASE_FILE), flags).unwrap();
        let mut stmt = conn
            .prepare("select name, value from config where name=?")
            .unwrap();
        let mut config_contents = stmt
            .query_map(&["seed"], |row| Ok((row.get(0), row.get(1))))
            .unwrap();

        let (name, value) = config_contents.next().unwrap().unwrap()
            as (Result<String, Error>, Result<String, Error>);
        assert_eq!(Ok(String::from("seed")), name);
        assert_eq!(
            Err(Error::InvalidColumnType(1, String::from("value"), Null)),
            value
        );
        assert!(config_contents.next().is_none());
    }

    #[test]
    fn nonexistent_directory_is_created_when_possible() {
        let data_dir = ensure_node_home_directory_does_not_exist(
            "db_initializer",
            "nonexistent_directory_is_created_when_possible",
        );

        DbInitializerReal::create_data_directory_if_necessary(&data_dir);

        // If .unwrap() succeeds, test passes!(If not, it gives a better failure message than .is_ok())
        fs::read_dir(data_dir).unwrap();
    }

    #[test]
    fn directory_is_unmolested_if_present() {
        let data_dir = ensure_node_home_directory_exists(
            "db_initializer",
            "directory_is_unmolested_if_present",
        );
        {
            let mut file = File::create(data_dir.join("booga.txt")).unwrap();
            file.write_all(b"unmolested").unwrap();
        }

        DbInitializerReal::create_data_directory_if_necessary(&data_dir);

        let mut file = File::open(data_dir.join("booga.txt")).unwrap();
        let mut contents = String::new();
        file.read_to_string(&mut contents).unwrap();
        assert_eq!(String::from("unmolested"), contents);
    }

    #[cfg(target_os = "linux")]
    #[test]
    #[should_panic(expected = "Cannot create specified data directory at ")]
    fn linux_panic_if_directory_is_nonexistent_and_cant_be_created() {
        panic_if_directory_is_nonexistent_and_cant_be_created(&create_read_only_directory())
    }

    #[cfg(target_os = "macos")]
    #[test]
    #[should_panic(expected = "Cannot create specified data directory at ")]
    fn macos_panic_if_directory_is_nonexistent_and_cant_be_created() {
        panic_if_directory_is_nonexistent_and_cant_be_created(&create_read_only_directory())
    }

    #[cfg(target_os = "windows")]
    #[test]
    #[should_panic(expected = "Cannot create specified data directory at ")]
    fn windows_panic_if_directory_is_nonexistent_and_cant_be_created() {
        let base_path = PathBuf::from("M:\\nonexistent");
        panic_if_directory_is_nonexistent_and_cant_be_created(&base_path);
    }

    fn panic_if_directory_is_nonexistent_and_cant_be_created(base_path: &PathBuf) {
        DbInitializerReal::create_data_directory_if_necessary(&base_path.join("home"));
    }

    #[cfg(not(target_os = "windows"))]
    fn create_read_only_directory() -> PathBuf {
        let parent_dir = ensure_node_home_directory_exists(
            "db_initializer",
            "panic_if_directory_is_nonexistent_and_cant_be_created",
        );
        let data_dir = parent_dir.join("uncreatable");
        match fs::metadata(&parent_dir) {
            Err(_) => (),
            Ok(metadata) => {
                let mut permissions = metadata.permissions();
                permissions.set_readonly(false);
                fs::set_permissions(&parent_dir, permissions).unwrap();
            }
        }
        let mut permissions = fs::metadata(&parent_dir).unwrap().permissions();
        permissions.set_readonly(true);
        fs::set_permissions(&parent_dir, permissions).unwrap();
        data_dir
    }
}<|MERGE_RESOLUTION|>--- conflicted
+++ resolved
@@ -1,10 +1,6 @@
 // Copyright (c) 2017-2019, Substratum LLC (https://substratum.net) and/or its affiliates. All rights reserved.
 use crate::blockchain::blockchain_interface::{
-<<<<<<< HEAD
-    chain_name_from_id, contract_creation_block_from_chain_id,
-=======
     chain_name_from_id, contract_creation_block_from_chain_id, DEFAULT_GAS_PRICE,
->>>>>>> fc50977f
 };
 use masq_lib::constants::{HIGHEST_RANDOM_CLANDESTINE_PORT, LOWEST_USABLE_INSECURE_PORT};
 use rand::prelude::*;
@@ -48,7 +44,6 @@
 
 #[derive(Debug, PartialEq)]
 pub enum InitializationError {
-    Nonexistent,
     IncompatibleVersion(String),
     SqliteError(rusqlite::Error),
 }
@@ -58,7 +53,6 @@
         &self,
         path: &PathBuf,
         chain_id: u8,
-        create_if_necessary: bool,
     ) -> Result<Box<dyn ConnectionWrapper>, InitializationError>;
 }
 
@@ -70,19 +64,13 @@
         &self,
         path: &PathBuf,
         chain_id: u8,
-        create_if_necessary: bool,
     ) -> Result<Box<dyn ConnectionWrapper>, InitializationError> {
-        let is_creation_necessary = Self::is_creation_necessary(path);
-        if !create_if_necessary && is_creation_necessary {
-            return Err(InitializationError::Nonexistent);
-        }
         Self::create_data_directory_if_necessary(path);
         let mut flags = OpenFlags::empty();
         flags.insert(OpenFlags::SQLITE_OPEN_READ_WRITE);
         let database_file_path = &path.join(DATABASE_FILE);
         match Connection::open_with_flags(database_file_path, flags) {
             Ok(conn) => {
-                eprintln!("Opened existing database at {:?}", database_file_path);
                 let config = self.extract_configurations(&conn);
                 match self.check_version(config.get("schema_version")) {
                     Ok(_) => Ok(Box::new(ConnectionWrapperReal::new(conn))),
@@ -94,13 +82,10 @@
                 flags.insert(OpenFlags::SQLITE_OPEN_READ_WRITE);
                 flags.insert(OpenFlags::SQLITE_OPEN_CREATE);
                 match Connection::open_with_flags(database_file_path, flags) {
-                    Ok(conn) => {
-                        eprintln!("Created new database at {:?}", database_file_path);
-                        match self.create_database_tables(&conn, chain_id) {
-                            Ok(()) => Ok(Box::new(ConnectionWrapperReal::new(conn))),
-                            Err(e) => Err(e),
-                        }
-                    }
+                    Ok(conn) => match self.create_database_tables(&conn, chain_id) {
+                        Ok(()) => Ok(Box::new(ConnectionWrapperReal::new(conn))),
+                        Err(e) => Err(e),
+                    },
                     Err(e) => Err(InitializationError::SqliteError(e)),
                 }
             }
@@ -111,13 +96,6 @@
 impl DbInitializerReal {
     pub fn new() -> Self {
         Self::default()
-    }
-
-    fn is_creation_necessary(data_directory: &PathBuf) -> bool {
-        match fs::read_dir(data_directory) {
-            Ok(_) => !data_directory.join(DATABASE_FILE).exists(),
-            Err(_) => true,
-        }
     }
 
     fn create_data_directory_if_necessary(data_directory: &PathBuf) {
@@ -400,7 +378,7 @@
 
     #[derive(Default)]
     pub struct DbInitializerMock {
-        pub initialize_parameters: Arc<Mutex<Vec<(PathBuf, u8, bool)>>>,
+        pub initialize_parameters: Arc<Mutex<Vec<(PathBuf, u8)>>>,
         pub initialize_results:
             RefCell<Vec<Result<Box<dyn ConnectionWrapper>, InitializationError>>>,
     }
@@ -410,13 +388,11 @@
             &self,
             path: &PathBuf,
             chain_id: u8,
-            create_if_necessary: bool,
         ) -> Result<Box<dyn ConnectionWrapper>, InitializationError> {
-            self.initialize_parameters.lock().unwrap().push((
-                path.clone(),
-                chain_id,
-                create_if_necessary,
-            ));
+            self.initialize_parameters
+                .lock()
+                .unwrap()
+                .push((path.clone(), chain_id));
             self.initialize_results.borrow_mut().remove(0)
         }
     }
@@ -428,7 +404,7 @@
 
         pub fn initialize_parameters(
             mut self,
-            parameters: Arc<Mutex<Vec<(PathBuf, u8, bool)>>>,
+            parameters: Arc<Mutex<Vec<(PathBuf, u8)>>>,
         ) -> DbInitializerMock {
             self.initialize_parameters = parameters;
             self
@@ -461,54 +437,14 @@
     use tokio::net::TcpListener;
 
     #[test]
-    fn db_initialize_does_not_create_if_directed_not_to_and_directory_does_not_exist() {
-        let home_dir = ensure_node_home_directory_does_not_exist(
-            "db_initializer",
-            "db_initialize_does_not_create_if_directed_not_to_and_directory_does_not_exist",
-        );
-        let subject = DbInitializerReal::new();
-
-        let result = subject.initialize(&home_dir, DEFAULT_CHAIN_ID, false);
-
-        assert_eq!(result.err().unwrap(), InitializationError::Nonexistent);
-        let result = Connection::open(&home_dir.join(DATABASE_FILE));
-        match result.err().unwrap() {
-            Error::SqliteFailure(_, _) => (),
-            x => panic!("Expected SqliteFailure, got {:?}", x),
-        }
-    }
-
-    #[test]
-    fn db_initialize_does_not_create_if_directed_not_to_and_database_file_does_not_exist() {
-        let home_dir = ensure_node_home_directory_exists(
-            "db_initializer",
-            "db_initialize_does_not_create_if_directed_not_to_and_database_file_does_not_exist",
-        );
-        let subject = DbInitializerReal::new();
-
-        let result = subject.initialize(&home_dir, DEFAULT_CHAIN_ID, false);
-
-        assert_eq!(result.err().unwrap(), InitializationError::Nonexistent);
-        let mut flags = OpenFlags::empty();
-        flags.insert(OpenFlags::SQLITE_OPEN_READ_ONLY);
-        let result = Connection::open_with_flags(&home_dir.join(DATABASE_FILE), flags);
-        match result.err().unwrap() {
-            Error::SqliteFailure(_, _) => (),
-            x => panic!("Expected SqliteFailure, got {:?}", x),
-        }
-    }
-
-    #[test]
     fn db_initialize_creates_payable_table() {
         let home_dir = ensure_node_home_directory_does_not_exist(
-            "db_initializer",
+            "accountant",
             "db_initialize_creates_payable_table",
         );
         let subject = DbInitializerReal::new();
 
-        subject
-            .initialize(&home_dir, DEFAULT_CHAIN_ID, true)
-            .unwrap();
+        subject.initialize(&home_dir, DEFAULT_CHAIN_ID).unwrap();
 
         let mut flags = OpenFlags::empty();
         flags.insert(OpenFlags::SQLITE_OPEN_READ_ONLY);
@@ -522,14 +458,12 @@
     #[test]
     fn db_initialize_creates_receivable_table() {
         let home_dir = ensure_node_home_directory_does_not_exist(
-            "db_initializer",
+            "accountant",
             "db_initialize_creates_receivable_table",
         );
         let subject = DbInitializerReal::new();
 
-        subject
-            .initialize(&home_dir, DEFAULT_CHAIN_ID, true)
-            .unwrap();
+        subject.initialize(&home_dir, DEFAULT_CHAIN_ID).unwrap();
 
         let mut flags = OpenFlags::empty();
         flags.insert(OpenFlags::SQLITE_OPEN_READ_ONLY);
@@ -545,14 +479,12 @@
     #[test]
     fn db_initialize_creates_banned_table() {
         let home_dir = ensure_node_home_directory_does_not_exist(
-            "db_initializer",
+            "accountant",
             "db_initialize_creates_banned_table",
         );
         let subject = DbInitializerReal::new();
 
-        subject
-            .initialize(&home_dir, DEFAULT_CHAIN_ID, true)
-            .unwrap();
+        subject.initialize(&home_dir, DEFAULT_CHAIN_ID).unwrap();
 
         let mut flags = OpenFlags::empty();
         flags.insert(OpenFlags::SQLITE_OPEN_READ_ONLY);
@@ -566,13 +498,13 @@
     #[test]
     fn existing_database_with_correct_version_is_accepted_without_changes() {
         let home_dir = ensure_node_home_directory_exists(
-            "db_initializer",
+            "accountant",
             "existing_database_with_version_is_accepted",
         );
         let subject = DbInitializerReal::new();
         {
             DbInitializerReal::new()
-                .initialize(&home_dir, DEFAULT_CHAIN_ID, true)
+                .initialize(&home_dir, DEFAULT_CHAIN_ID)
                 .unwrap();
         }
         {
@@ -586,9 +518,7 @@
             .unwrap();
         }
 
-        subject
-            .initialize(&home_dir, DEFAULT_CHAIN_ID, true)
-            .unwrap();
+        subject.initialize(&home_dir, DEFAULT_CHAIN_ID).unwrap();
 
         let mut flags = OpenFlags::empty();
         flags.insert(OpenFlags::SQLITE_OPEN_READ_ONLY);
@@ -637,12 +567,12 @@
     #[test]
     fn existing_database_with_no_version_is_rejected() {
         let home_dir = ensure_node_home_directory_exists(
-            "db_initializer",
+            "accountant",
             "existing_database_with_no_version_is_rejected",
         );
         {
             DbInitializerReal::new()
-                .initialize(&home_dir, DEFAULT_CHAIN_ID, true)
+                .initialize(&home_dir, DEFAULT_CHAIN_ID)
                 .unwrap();
             let mut flags = OpenFlags::empty();
             flags.insert(OpenFlags::SQLITE_OPEN_READ_WRITE);
@@ -655,7 +585,7 @@
         }
         let subject = DbInitializerReal::new();
 
-        let result = subject.initialize(&home_dir, DEFAULT_CHAIN_ID, true);
+        let result = subject.initialize(&home_dir, DEFAULT_CHAIN_ID);
 
         assert_eq!(
             result.err().unwrap(),
@@ -669,12 +599,12 @@
     #[test]
     fn existing_database_with_the_wrong_version_is_rejected() {
         let home_dir = ensure_node_home_directory_exists(
-            "db_initializer",
+            "accountant",
             "existing_database_with_the_wrong_version_is_rejected",
         );
         {
             DbInitializerReal::new()
-                .initialize(&home_dir, DEFAULT_CHAIN_ID, true)
+                .initialize(&home_dir, DEFAULT_CHAIN_ID)
                 .unwrap();
             let mut flags = OpenFlags::empty();
             flags.insert(OpenFlags::SQLITE_OPEN_READ_WRITE);
@@ -687,7 +617,7 @@
         }
         let subject = DbInitializerReal::new();
 
-        let result = subject.initialize(&home_dir, DEFAULT_CHAIN_ID, true);
+        let result = subject.initialize(&home_dir, DEFAULT_CHAIN_ID);
 
         assert_eq!(
             result.err().unwrap(),
@@ -727,10 +657,10 @@
     #[test]
     fn initialize_config_with_seed() {
         let home_dir =
-            ensure_node_home_directory_exists("db_initializer", "initialize_config_with_seed");
+            ensure_node_home_directory_exists("accountant", "initialize_config_with_seed");
 
         DbInitializerReal::new()
-            .initialize(&home_dir, DEFAULT_CHAIN_ID, true)
+            .initialize(&home_dir, DEFAULT_CHAIN_ID)
             .unwrap();
 
         let mut flags = OpenFlags::empty();
