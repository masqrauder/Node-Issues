--- conflicted
+++ resolved
@@ -10,7 +10,6 @@
 use crate::sub_lib::hopper::MessageType;
 use crate::sub_lib::node_addr::NodeAddr;
 use crate::sub_lib::versioned_data::StepError;
-use itertools::Itertools;
 use pretty_hex::PrettyHex;
 use serde_cbor::Value;
 use serde_derive::{Deserialize, Serialize};
@@ -109,14 +108,10 @@
                 human_readable.push_str(&format!("\n\t\trate_pack: {:?},", nri.rate_pack));
                 human_readable.push_str(&format!(
                     "\n\t\tneighbors: {:?},",
-<<<<<<< HEAD
-                    nri.neighbors.clone().into_iter().collect_vec()
-=======
                     nri.neighbors
                         .clone()
                         .into_iter()
                         .collect::<Vec<PublicKey>>()
->>>>>>> b00c2c2c
                 ));
                 human_readable.push_str(&format!("\n\t\tversion: {:?},", nri.version));
                 human_readable.push_str("\n\t},");
