--- conflicted
+++ resolved
@@ -61,6 +61,7 @@
 use masq_lib::messages::UiMessageError::UnexpectedMessage;
 use masq_lib::messages::{UiMessageError, UiShutdownRequest};
 use masq_lib::ui_gateway::{NodeFromUiMessage, NodeToUiMessage};
+use masq_lib::utils::exit_process;
 use neighborhood_database::NeighborhoodDatabase;
 use node_record::NodeRecord;
 use std::cmp::Ordering;
@@ -275,10 +276,13 @@
             UiShutdownRequest::fmb(msg.body);
         match result {
             Ok((payload, _)) => self.handle_shutdown_order(client_id, payload),
-            Err(UnexpectedMessage(_, _)) => (),
+            Err(UnexpectedMessage(opcode, _)) => debug!(
+                &self.logger,
+                "Ignoring '{}' request from client {}", opcode, client_id
+            ),
             Err(e) => error!(
                 &self.logger,
-                "Bad {} request from client {}: {:?}", opcode, client_id, e
+                "Failure to parse '{}' message from client {}: {:?}", opcode, client_id, e
             ),
         }
     }
@@ -1188,9 +1192,6 @@
             self.logger,
             "Received shutdown order from client {}: shutting down hard", client_id
         );
-<<<<<<< HEAD
-        std::process::exit(0);
-=======
         exit_process(
             0,
             &format!(
@@ -1198,7 +1199,6 @@
                 client_id
             ),
         );
->>>>>>> e478c775
     }
 }
 
@@ -1260,12 +1260,8 @@
         ensure_node_home_directory_exists, DEFAULT_CHAIN_ID, TEST_DEFAULT_CHAIN_NAME,
     };
     use masq_lib::ui_gateway::MessageBody;
-<<<<<<< HEAD
-    use masq_lib::ui_gateway::MessagePath::{OneWay, TwoWay};
-=======
     use masq_lib::ui_gateway::MessagePath::{Conversation, FireAndForget};
     use masq_lib::utils::running_test;
->>>>>>> e478c775
     use serde_cbor;
     use std::cell::RefCell;
     use std::convert::TryInto;
@@ -4166,7 +4162,7 @@
                 client_id: 1234,
                 body: MessageBody {
                     opcode: "shutdown".to_string(),
-                    path: TwoWay(4321),
+                    path: Conversation(4321),
                     payload: Ok("{}".to_string()),
                 },
             })
@@ -4216,7 +4212,7 @@
         let ui_gateway_recording = ui_gateway_recording_arc.lock().unwrap();
         assert_eq!(ui_gateway_recording.len(), 0);
         TestLogHandler::new().exists_log_containing(
-            "ERROR: Neighborhood: Bad booga request from client 1234: BadOpcode",
+            "DEBUG: Neighborhood: Ignoring 'booga' request from client 1234",
         );
     }
 
