// Copyright (c) 2019-2020, MASQ (https://masq.ai). All rights reserved.

use lazy_static::lazy_static;
use std::io::ErrorKind;
use std::net::{IpAddr, Ipv4Addr, SocketAddr, TcpListener};
use std::sync::Arc;
use std::sync::Mutex;

const FIND_FREE_PORT_LOWEST: u16 = 32768;
const FIND_FREE_PORT_HIGHEST: u16 = 65535;
static mut RUNNING_TEST: bool = false;

lazy_static! {
    static ref FIND_FREE_PORT_NEXT: Arc<Mutex<u16>> = Arc::new(Mutex::new(FIND_FREE_PORT_LOWEST));
}

fn next_port(port: u16) -> u16 {
    match port {
        p if p < FIND_FREE_PORT_HIGHEST => p + 1,
        _ => FIND_FREE_PORT_LOWEST,
    }
}

pub fn find_free_port() -> u16 {
    let mut candidate = FIND_FREE_PORT_NEXT.lock().unwrap();
    loop {
        match TcpListener::bind(SocketAddr::new(localhost(), *candidate)) {
            Err(ref e) if e.kind() == ErrorKind::AddrInUse => *candidate = next_port(*candidate),
            Err(e) => panic!("Couldn't find free port: {:?}", e),
            Ok(_listener) => {
                let result = *candidate;
                *candidate = next_port(*candidate);
                return result;
            }
        }
    }
}

pub fn localhost() -> IpAddr {
    IpAddr::V4(Ipv4Addr::LOCALHOST)
<<<<<<< HEAD
=======
}

#[allow(clippy::needless_range_loop)]
pub fn index_of<T>(haystack: &[T], needles: &[T]) -> Option<usize>
where
    T: PartialEq,
{
    if needles.is_empty() {
        return None;
    }
    for h in 0..haystack.len() {
        let mut mismatch = false;
        for n in 0..needles.len() {
            let i = h + n;
            if i >= haystack.len() {
                mismatch = true;
                break;
            }
            if haystack[i] != needles[n] {
                mismatch = true;
                break;
            }
        }
        if !mismatch {
            return Some(h);
        }
    }
    None
}

pub fn index_of_from<T>(haystack: &[T], needle: &T, start_at: usize) -> Option<usize>
where
    T: PartialEq,
{
    let mut index = start_at;
    while index < haystack.len() && (haystack[index] != *needle) {
        index += 1;
    }
    if index >= haystack.len() {
        None
    } else {
        Some(index)
    }
}

pub fn running_test() {
    unsafe {
        RUNNING_TEST = true;
    }
}

pub fn exit_process(code: i32, message: &str) {
    if unsafe { RUNNING_TEST } {
        panic!("{}: {}", code, message);
    } else {
        eprintln!("{}", message);
        ::std::process::exit(code);
    }
}

#[cfg(test)]
mod tests {
    use super::*;

    #[test]
    fn index_of_fails_to_find_nonexistent_needle_in_haystack() {
        let result = index_of("haystack".as_bytes(), "needle".as_bytes());

        assert_eq!(result, None);
    }

    #[test]
    fn index_of_finds_needle_at_beginning_of_haystack() {
        let result = index_of("haystack haystack".as_bytes(), "haystack".as_bytes());

        assert_eq!(result, Some(0));
    }

    #[test]
    fn index_of_finds_needle_at_end_of_haystack() {
        let result = index_of("needle haystack".as_bytes(), "haystack".as_bytes());

        assert_eq!(result, Some(7));
    }

    #[test]
    fn index_of_fails_to_find_nonempty_needle_in_empty_haystack() {
        let result = index_of("".as_bytes(), "needle".as_bytes());

        assert_eq!(result, None);
    }

    #[test]
    fn index_of_returns_none_for_empty_needle() {
        let result = index_of("haystack".as_bytes(), "".as_bytes());

        assert_eq!(result, None);
    }

    #[test]
    fn index_of_fails_to_find_needle_that_ends_past_end_of_haystack() {
        let result = index_of("haystack needl".as_bytes(), "needle".as_bytes());

        assert_eq!(result, None);
    }

    #[test]
    fn index_of_from_fails_to_find_nonexistent_needle_in_haystack() {
        let haystack = vec![true, true, true, true];

        let result = index_of_from(&haystack, &false, 0);

        assert_eq!(result, None);
    }

    #[test]
    fn index_of_from_fails_to_find_needle_in_empty_haystack() {
        let haystack: Vec<i32> = vec![];

        let result = index_of_from(&haystack, &-42, 0);

        assert_eq!(result, None);
    }

    #[test]
    fn index_of_from_finds_needle_at_beginning_of_search() {
        let haystack = vec![8, 7, 8, 3];

        let result = index_of_from(&haystack, &8, 2);

        assert_eq!(result, Some(2));
    }

    #[test]
    fn index_of_from_finds_needle_at_end_of_haystack() {
        let haystack = vec![8, 7, 8, 3];

        let result = index_of_from(&haystack, &3, 0);

        assert_eq!(result, Some(3));
    }
>>>>>>> e478c775
}<|MERGE_RESOLUTION|>--- conflicted
+++ resolved
@@ -38,8 +38,6 @@
 
 pub fn localhost() -> IpAddr {
     IpAddr::V4(Ipv4Addr::LOCALHOST)
-<<<<<<< HEAD
-=======
 }
 
 #[allow(clippy::needless_range_loop)]
@@ -181,5 +179,4 @@
 
         assert_eq!(result, Some(3));
     }
->>>>>>> e478c775
 }